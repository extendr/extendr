use extendr_api::{graphics::*, prelude::*};

mod submodule;
use submodule::*;

mod graphic_device;

// Return string `"Hello world!"` to R.
#[extendr]
fn hello_world() -> &'static str {
    "Hello world!"
}

// Do nothing.
#[extendr]
fn do_nothing() {}

// From: input/output conversion

// Atomic types

// Convert a double scalar to itself
// x a number
#[extendr]
fn double_scalar(x: f64) -> f64 {
    x
}

// Convert an int scalar to itself
// x a number
#[extendr]
fn int_scalar(x: i32) -> i32 {
    x
}

// Convert a bool scalar to itself
// x a number
#[extendr]
fn bool_scalar(x: bool) -> bool {
    x
}

// Convert a string to itself
// x a string
#[extendr]
fn char_scalar(x: String) -> String {
    x
}

// Convert a vector of strings to itself
// x a vector of strings
#[extendr]
fn char_vec(x: Vec<String>) -> Vec<String> {
    x
}

// Convert a numeric vector to itself
// x a numeric vector
#[extendr]
fn double_vec(x: Vec<f64>) -> Vec<f64> {
    x
}

// NA-related tests
#[extendr(use_try_from = true)]
fn try_rfloat_na() -> Rfloat {
    Rfloat::na()
}

#[extendr(use_try_from = true)]
fn try_rint_na() -> Rint {
    Rint::na()
}

#[extendr(use_try_from = true)]
fn check_rfloat_na(x: Rfloat) -> bool {
    x.is_na()
}

#[extendr(use_try_from = true)]
fn check_rint_na(x: Rint) -> bool {
    x.is_na()
}

// Non-atomic types
// TODO

// TryFrom: conversions

// Atomic types

// Convert a vector of doubles to itself
// x a vector of doubles
#[extendr(use_try_from = true)]
fn try_double_vec(x: Vec<f64>) -> Vec<f64> {
    x
}

// Non-atomic types
// TODO

// Vector wrappers
#[extendr(use_try_from = true)]
fn get_doubles_element(x: Doubles, i: i32) -> Rfloat {
    x.elt(i as usize)
}

#[extendr(use_try_from = true)]
fn get_integers_element(x: Integers, i: i32) -> Rint {
    x.elt(i as usize)
}

#[extendr(use_try_from = true)]
fn get_logicals_element(x: Logicals, i: i32) -> Rbool {
    x.elt(i as usize)
}

#[extendr(use_try_from = true)]
fn doubles_square(input: Doubles) -> Doubles {
    let mut result = Doubles::new(input.len());

    for (x, y) in result.iter_mut().zip(input.iter()) {
        *x = y * y;
    }

    result
}

#[extendr(use_try_from = true)]
fn complexes_square(input: Complexes) -> Complexes {
    let mut result = Complexes::new(input.len());

    for (x, y) in result.iter_mut().zip(input.iter()) {
        *x = Rcplx::from((y.re() * y.re(), 0.0.into()));
    }

    result
}

#[extendr(use_try_from = true)]
fn integers_square(input: Integers) -> Integers {
    let mut result = Integers::new(input.len());

    for (x, y) in result.iter_mut().zip(input.iter()) {
        *x = y * y;
    }

    result
}

#[extendr(use_try_from = true)]
fn logicals_not(input: Logicals) -> Logicals {
    let mut result = Logicals::new(input.len());

    for (x, y) in result.iter_mut().zip(input.iter()) {
        *x = !y;
    }

    result
}

// Parsing

#[extendr(use_try_from = true)]
fn check_default(#[default = "NULL"] x: Robj) -> bool {
    x.is_null()
}

// Weird behavior of parameter descriptions:
// first passes tests as is, second -- only in backqutoes.
/// Test whether `_arg` parameters are treated correctly in R
/// Executes \code{`_x` - `_y`}
/// @param _x an integer scalar, ignored
/// @param `_y` an integer scalar, ignored
/// @export
#[extendr]
fn special_param_names(_x: i32, _y: i32) -> i32 {
    _x - _y
}

/// Test wrapping of special function name
/// @name f__00__special_function_name
/// @export
#[extendr]
#[allow(non_snake_case)]
fn __00__special_function_name() {}

#[extendr(
    use_try_from = true,
    r_name = "test.rename.rlike",
    mod_name = "test_rename_mymod"
)]
fn test_rename() -> i32 {
    1
}

#[extendr]
fn get_default_value(#[default = "42"] x : i32) -> i32 {x}

// Class for testing
#[derive(Default, Debug)]
struct MyClass {
    a: i32,
}

/// Class for testing (exported)
/// @examples
/// x <- MyClass$new()
/// x$a()
/// x$set_a(10)
/// x$a()
/// @export
#[extendr]
impl MyClass {
    /// Method for making a new object.
    fn new() -> Self {
        Self { a: 0 }
    }

    /// Method for setting stuff.
    /// @param x a number
    fn set_a(&mut self, x: i32) {
        self.a = x;
    }

    /// Method for getting stuff.
    fn a(&self) -> i32 {
        self.a
    }

    /// Method for getting one's self.
    fn me(&self) -> &Self {
        self
    }

<<<<<<< HEAD
    // https://github.com/extendr/extendr/issues/431
    fn restore_from_robj(robj: Robj) -> Self {
        let res: ExternalPtr<MyClass> = robj.try_into().unwrap();
        Self { a: res.a }
    }
=======
    fn get_default_value(#[default = "42"] x : i32) -> i32 {x}
>>>>>>> 395a385a
}

// Class for testing special names
#[derive(Default, Debug)]
struct __MyClass {}

// Class for testing special names
// Unexported because of documentation conflict
#[extendr]
impl __MyClass {
    /// Method for making a new object.
    fn new() -> Self {
        Self {}
    }
    /// Method with special name unsupported by R
    fn __name_test(&self) {}
}

// Class for testing (unexported)
#[derive(Default, Debug)]
struct MyClassUnexported {
    a: i32,
}

/// Class for testing (unexported)
#[extendr]
impl MyClassUnexported {
    /// Method for making a new object.
    fn new() -> Self {
        Self { a: 22 }
    }

    /// Method for getting stuff.
    fn a(&self) -> i32 {
        self.a
    }
}

/// Create a new device.
///
/// @param welcome_message A warm message to welcome you.
/// @export
#[extendr]
fn my_device(welcome_message: String) {
    let device_driver = graphic_device::MyDevice {
        welcome_message: welcome_message.as_str(),
    };

    let device_descriptor = DeviceDescriptor::new();
    device_driver.create_device::<graphic_device::MyDevice>(device_descriptor, "my device");
}

// Macro to generate exports
extendr_module! {
    mod extendrtests;
    fn hello_world;
    fn do_nothing;

    fn double_scalar;
    fn int_scalar;
    fn bool_scalar;
    fn char_scalar;

    fn char_vec;
    fn double_vec;

    fn try_double_vec;

    fn get_doubles_element;
    fn get_integers_element;
    fn get_logicals_element;

    fn doubles_square;
    fn complexes_square;
    fn integers_square;
    fn logicals_not;

    fn check_default;

    fn try_rfloat_na;
    fn try_rint_na;

    fn check_rfloat_na;
    fn check_rint_na;

    fn special_param_names;
    fn __00__special_function_name;

    // Note that this uses an alternative name.
    fn test_rename_mymod;

    fn get_default_value;

    impl MyClass;
    impl __MyClass;
    impl MyClassUnexported;

    fn my_device;

    use submodule;
}<|MERGE_RESOLUTION|>--- conflicted
+++ resolved
@@ -195,7 +195,9 @@
 }
 
 #[extendr]
-fn get_default_value(#[default = "42"] x : i32) -> i32 {x}
+fn get_default_value(#[default = "42"] x: i32) -> i32 {
+    x
+}
 
 // Class for testing
 #[derive(Default, Debug)]
@@ -233,15 +235,16 @@
         self
     }
 
-<<<<<<< HEAD
     // https://github.com/extendr/extendr/issues/431
     fn restore_from_robj(robj: Robj) -> Self {
         let res: ExternalPtr<MyClass> = robj.try_into().unwrap();
         Self { a: res.a }
     }
-=======
-    fn get_default_value(#[default = "42"] x : i32) -> i32 {x}
->>>>>>> 395a385a
+
+    // https://github.com/extendr/extendr/issues/435
+    fn get_default_value(#[default = "42"] x: i32) -> i32 {
+        x
+    }
 }
 
 // Class for testing special names
