use extendr_api::prelude::*;

#[derive(Debug, IntoDataFrameRow)]
struct MyStruct {
    x: Rint,
    y: Rstr,
}

#[extendr]
fn test_derive_into_dataframe() -> Dataframe<MyStruct> {
    let v = vec![
        MyStruct {
            x: 0.into(),
            y: "abc".into(),
        },
        MyStruct {
            x: 1.into(),
            y: "xyz".into(),
        },
    ];
<<<<<<< HEAD
=======

>>>>>>> b1b744b3
    v.into_dataframe().unwrap()
}

#[extendr]
fn test_into_robj_dataframe() -> Robj {
    let v = vec![
        MyStruct {
            x: 0.into(),
            y: "abc".into(),
        },
        MyStruct {
            x: 1.into(),
            y: "xyz".into(),
        },
    ];

    v.into_dataframe().unwrap().into_robj()
}

// Not possible today
// https://github.com/extendr/extendr/issues/727
// #[derive(Debug, IntoDataFrameRow)]
// struct Val;

// #[extendr]
// impl Val {
//     fn new() -> Self {
//         Val {}
//     }
// }
// #[derive(IntoDataFrameRow)]
// struct Row {
//     v: Val,
// }
// #[extendr]
// fn test_use_externalptr() -> Robj {
//     vec![Row { v: Val::new() }]
//         .into_dataframe()
//         .unwrap()
//         .into_robj()
// }

// This isn't relavent right now
// thats because issue https://github.com/extendr/extendr/issues/714
// is not solved we would need an iterator for Dataframe<T> for it to
// actually be useful
// #[extendr]
// fn dataframe_conversion_try_from(_data_frame: Dataframe<Row>) -> Robj {
//     vec![Row { name: 42 }].into_dataframe().unwrap().into_robj()
// }

extendr_module! {
    mod dataframe;
    fn test_derive_into_dataframe;
    fn test_into_robj_dataframe;
}<|MERGE_RESOLUTION|>--- conflicted
+++ resolved
@@ -18,10 +18,7 @@
             y: "xyz".into(),
         },
     ];
-<<<<<<< HEAD
-=======
 
->>>>>>> b1b744b3
     v.into_dataframe().unwrap()
 }
 
