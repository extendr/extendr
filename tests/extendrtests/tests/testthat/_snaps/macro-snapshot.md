--- conflicted
+++ resolved
@@ -9379,11 +9379,8 @@
           functions.extend(raw_identifiers::get_raw_identifiers_metadata().functions);
           functions.extend(submodule::get_submodule_metadata().functions);
           functions.extend(externalptr::get_externalptr_metadata().functions);
-<<<<<<< HEAD
           functions.extend(matrix::get_matrix_metadata().functions);
-=======
           functions.extend(typedsliceargs::get_typedsliceargs_metadata().functions);
->>>>>>> 29f02e14
           impls.extend(altrep::get_altrep_metadata().impls);
           impls.extend(attributes::get_attributes_metadata().impls);
           impls.extend(dataframe::get_dataframe_metadata().impls);
@@ -9394,11 +9391,8 @@
           impls.extend(raw_identifiers::get_raw_identifiers_metadata().impls);
           impls.extend(submodule::get_submodule_metadata().impls);
           impls.extend(externalptr::get_externalptr_metadata().impls);
-<<<<<<< HEAD
           impls.extend(matrix::get_matrix_metadata().impls);
-=======
           impls.extend(typedsliceargs::get_typedsliceargs_metadata().impls);
->>>>>>> 29f02e14
           functions
               .push(extendr_api::metadata::Func {
                   doc: "Metadata access function.",
