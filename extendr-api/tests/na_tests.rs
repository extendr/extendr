--- conflicted
+++ resolved
@@ -12,13 +12,8 @@
 fn test_float_from_bits_is_na() {
     with_r(|| {
         let na_bits = 0x7ff00000u64 << 32 | 1954;
-<<<<<<< HEAD
-        let na_r = Rfloat::new(unsafe { std::mem::transmute(na_bits) });
-        let na_f64: f64 = unsafe { std::mem::transmute(na_bits) };
-=======
         let na_r = Rfloat::new(f64::from_bits(na_bits));
         let na_f64 = f64::from_bits(na_bits);
->>>>>>> 922ff11e
         assert!(na_r.is_na());
         assert!(na_f64.is_na());
     });
