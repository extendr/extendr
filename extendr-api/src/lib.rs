--- conflicted
+++ resolved
@@ -195,10 +195,7 @@
 mod lang;
 mod logical;
 mod matrix;
-<<<<<<< HEAD
-=======
 pub mod metadata;
->>>>>>> f43d2539
 mod rmacros;
 mod robj;
 mod thread_safety;
