//! R object handling.
//!
//! See. https://cran.r-project.org/doc/manuals/R-exts.html
//!
//! Fundamental principals:
//!
//! * Any function that can break the protection mechanism is unsafe.
//! * Users should be able to do almost everything without using libR_sys.
//! * The interface should be friendly to R users without Rust experience.

use libR_sys::*;
use std::os::raw;

use crate::logical::*;
use crate::wrapper::*;
use crate::AnyError;

use ndarray::prelude::*;

/// Wrapper for an R S-expression pointer (SEXP).
///
/// As much as possible we wish to make this object safe (ie. no segfaults).
///
/// If you avoid using unsafe functions it is more likely that you will avoid
/// panics and segfaults. We will take great trouble to ensure that this
/// is true.
///
pub enum Robj {
    /// This object owns the SEXP and must free it.
    Owned(SEXP),

    /// This object references a SEXP such as an input parameter.
    Borrowed(SEXP),

    /// This object references a SEXP owned by libR.
    Sys(SEXP),
}

pub const TRUE: bool = true;
pub const FALSE: bool = false;
pub const NULL: () = ();

impl Clone for Robj {
    fn clone(&self) -> Self {
        self.duplicate()
    }
}

impl Default for Robj {
    fn default() -> Self {
        Robj::from(())
    }
}

/// Trait used for incomming parameter conversion.
pub trait FromRobj<'a>: Sized {
    fn from_robj(_robj: &'a Robj) -> Result<Self, &'static str> {
        Err("unable to convert value from R object")
    }
}

macro_rules! impl_prim_from_robj {
    ($t: ty) => {
        impl<'a> FromRobj<'a> for $t {
            fn from_robj(robj: &'a Robj) -> Result<Self, &'static str> {
                if let Some(v) = robj.as_i32_slice() {
                    match v.len() {
                        0 => Err("Input must be of length 1. Vector of length zero given."),
                        1 => Ok(v[0] as Self),
                        _ => Err("Input must be of length 1. Vector of length >1 given."),
                    }
                } else if let Some(v) = robj.as_f64_slice() {
                    match v.len() {
                        0 => Err("Input must be of length 1. Vector of length zero given."),
                        1 => Ok(v[0] as Self),
                        _ => Err("Input must be of length 1. Vector of length >1 given."),
                    }
                } else {
                    Err("unable to convert R object to primitive")
                }
            }
        }
    };
}

impl_prim_from_robj!(u8);
impl_prim_from_robj!(u16);
impl_prim_from_robj!(u32);
impl_prim_from_robj!(u64);
impl_prim_from_robj!(i8);
impl_prim_from_robj!(i16);
impl_prim_from_robj!(i32);
impl_prim_from_robj!(i64);
impl_prim_from_robj!(f32);
impl_prim_from_robj!(f64);

impl<'a> FromRobj<'a> for &'a str {
    fn from_robj(robj: &'a Robj) -> Result<Self, &'static str> {
        if let Some(s) = robj.as_str() {
            Ok(s)
        } else {
            Err("not a string object")
        }
    }
}

impl<'a> FromRobj<'a> for String {
    fn from_robj(robj: &'a Robj) -> Result<Self, &'static str> {
        if let Some(s) = robj.as_str() {
            Ok(s.to_string())
        } else {
            Err("not a string object")
        }
    }
}

impl<'a> FromRobj<'a> for Vec<i32> {
    fn from_robj(robj: &'a Robj) -> Result<Self, &'static str> {
        if let Some(v) = robj.as_i32_slice() {
            Ok(Vec::from(v))
        } else {
            Err("not an integer or logical vector")
        }
    }
}

impl<'a> FromRobj<'a> for Vec<f64> {
    fn from_robj(robj: &'a Robj) -> Result<Self, &'static str> {
        if let Some(v) = robj.as_f64_slice() {
            Ok(Vec::from(v))
        } else {
            Err("not a floating point vector")
        }
    }
}

macro_rules! impl_iter_from_robj {
    ($t: ty, $iter_fn: ident) => {
        impl<'a> FromRobj<'a> for $t {
            fn from_robj(robj: &'a Robj) -> Result<Self, &'static str> {
                if let Some(v) = robj.$iter_fn() {
                    Ok(v)
                } else {
                    Err("not a vector of strings")
                }
            }
        }
    };
}

impl_iter_from_robj!(StrIter, str_iter);
impl_iter_from_robj!(VecIter, list_iter);
impl_iter_from_robj!(IntegerIter<'a>, integer_iter);
impl_iter_from_robj!(NumericIter<'a>, numeric_iter);
impl_iter_from_robj!(LogicalIter<'a>, logical_iter);

/// Input Numeric vector parameter.
/// Note we don't accept mutable R objects as parameters
/// but you can make this behaviour using unsafe code.
impl<'a, T> FromRobj<'a> for ArrayView1<'a, T>
where
    Robj: AsTypedSlice<T>,
{
    fn from_robj(robj: &'a Robj) -> Result<Self, &'static str> {
        if let Some(v) = robj.as_typed_slice() {
            Ok(ArrayView1::<'a, T>::from(v))
        } else {
            Err("not a floating point vector")
        }
    }
}

macro_rules! make_array_view_2 {
    ($type: ty, $fn: tt, $error_str: tt, $($sexp: tt),* ) => {
        impl<'a> FromRobj<'a> for ArrayView2<'a, $type> {
            fn from_robj(robj: &'a Robj) -> Result<Self, &'static str> {
                match robj.sexptype() {
                    $( $sexp )|* => unsafe {
                        let ptr = $fn(robj.get()) as *const $type;
                        let ncols = Rf_ncols(robj.get()) as usize;
                        let nrows = Rf_nrows(robj.get()) as usize;

                        Ok(ArrayView2::from_shape_ptr((nrows, ncols).f(), ptr))
                    },
                    _ => Err($error_str),
                }
            }
        }
    }
}

make_array_view_2!(Bool, INTEGER, "not a logical matrix", LGLSXP);
make_array_view_2!(i32, INTEGER, "not a integer matrix", INTSXP);
make_array_view_2!(f64, REAL, "not a floating point matrix", REALSXP);
make_array_view_2!(u8, RAW, "not a raw matrix", RAWSXP);

/// Pass-through Robj conversion.
impl<'a> FromRobj<'a> for Robj {
    fn from_robj(robj: &'a Robj) -> Result<Self, &'static str> {
        Ok(unsafe { new_borrowed(robj.get()) })
    }
}

impl Robj {
    /// Get a copy of the underlying SEXP.
    /// Note: this is unsafe.
    pub unsafe fn get(&self) -> SEXP {
        match self {
            Robj::Owned(sexp) => *sexp,
            Robj::Borrowed(sexp) => *sexp,
            Robj::Sys(sexp) => *sexp,
        }
    }

    /// Get a copy of the underlying SEXP for mutable types.
    /// This is valid only for owned objects as we are not
    /// permitted to modify parameters or system objects.
    pub unsafe fn get_mut(&mut self) -> Option<SEXP> {
        match self {
            Robj::Owned(sexp) => Some(*sexp),
            Robj::Borrowed(_) => None,
            Robj::Sys(_) => None,
        }
    }

    /// Get the XXXSXP type of the object.
    pub fn sexptype(&self) -> u32 {
        unsafe { TYPEOF(self.get()) as u32 }
    }

    /// Get the extended length of the object.
    pub fn len(&self) -> usize {
        unsafe { Rf_xlength(self.get()) as usize }
    }

    /// Get a read-only reference to the content of an integer or logical vector.
    pub fn as_i32_slice(&self) -> Option<&[i32]> {
        self.as_typed_slice()
    }

    /// Get a read-only reference to the content of an integer vector.
    pub fn as_integer_slice(&self) -> Option<&[i32]> {
        self.as_typed_slice()
    }

    /// Get an iterator over integer elements of this slice.
    pub fn integer_iter(&self) -> Option<IntegerIter> {
        if let Some(slice) = self.as_integer_slice() {
            Some(slice.iter())
        } else {
            None
        }
    }

    /// Get a Vec<i32> copied from the object.
    pub fn as_integer_vector(&self) -> Option<Vec<i32>> {
        if let Some(value) = self.as_integer_slice() {
            Some(value.iter().cloned().collect::<Vec<_>>())
        } else {
            None
        }
    }

    /// Get a read-only reference to the content of an integer or logical vector.
    pub fn as_logical_slice(&self) -> Option<&[Bool]> {
        self.as_typed_slice()
    }

    /// Get a Vec<bool> copied from the object.
    pub fn as_logical_vector(&self) -> Option<Vec<bool>> {
        if let Some(value) = self.as_logical_slice() {
            Some(value.iter().map(|x| x.clone().into()).collect::<Vec<_>>())
        } else {
            None
        }
    }

    /// Get an iterator over logical elements of this slice.
    pub fn logical_iter(&self) -> Option<LogicalIter> {
        if let Some(slice) = self.as_logical_slice() {
            Some(slice.iter())
        } else {
            None
        }
    }

    /// Get a read-only reference to the content of a double vector.
    pub fn as_f64_slice(&self) -> Option<&[f64]> {
        self.as_typed_slice()
    }

    /// Get a read-only reference to the content of a double vector.
    pub fn as_numeric_slice(&self) -> Option<&[f64]> {
        self.as_typed_slice()
    }

    /// Get an iterator over numeric elements of this slice.
    pub fn numeric_iter(&self) -> Option<NumericIter> {
        if let Some(slice) = self.as_numeric_slice() {
            Some(slice.iter())
        } else {
            None
        }
    }

    /// Get a Vec<f64> copied from the object.
    pub fn as_numeric_vector(&self) -> Option<Vec<f64>> {
        if let Some(value) = self.as_numeric_slice() {
            Some(value.iter().cloned().collect::<Vec<_>>())
        } else {
            None
        }
    }

    /// Get a read-only reference to the content of an integer or logical vector.
    pub fn as_u8_slice(&self) -> Option<&[u8]> {
        self.as_typed_slice()
    }

    /// Get a read-only reference to the content of an integer or logical vector.
    pub fn as_raw_slice(&self) -> Option<&[u8]> {
        self.as_typed_slice()
    }

    /// Get a read-write reference to the content of an integer or logical vector.
    pub fn as_i32_slice_mut(&mut self) -> Option<&mut [i32]> {
        self.as_typed_slice_mut()
    }

    /// Get a read-write reference to the content of a double vector.
    pub fn as_f64_slice_mut(&mut self) -> Option<&mut [f64]> {
        self.as_typed_slice_mut()
    }

    /// Get a read-write reference to the content of an integer or logical vector.
    pub fn as_u8_slice_mut(&mut self) -> Option<&mut [u8]> {
        self.as_typed_slice_mut()
    }

    /// Get an iterator over a pairlist.
    pub fn pairlist_iter(&self) -> Option<ListIter> {
        match self.sexptype() {
            LISTSXP | LANGSXP | DOTSXP => unsafe {
                Some(ListIter {
                    list_elem: self.get(),
                })
            },
            _ => None,
        }
    }

    /// Get an iterator over an unnamed list.
    pub fn list_iter(&self) -> Option<VecIter> {
        match self.sexptype() {
            VECSXP | EXPRSXP | WEAKREFSXP => unsafe {
                Some(VecIter {
                    vector: self.get(),
                    i: 0,
                    len: self.len(),
                })
            },
            _ => None,
        }
    }

    /// Get an iterator over a string vector.
    /// Returns None if the object is not a string vector
    /// but works for factors.
    ///
    /// ```
    /// use extendr_api::*;
    ///
    /// start_r();
    ///
    /// let obj = Robj::from(vec!["a", "b", "c"]);
    /// assert_eq!(obj.str_iter().unwrap().collect::<Vec<_>>(), vec!["a", "b", "c"]);
    /// 
    /// let factor = factor!(vec!["abcd", "def", "fg", "fg"]);
    /// assert_eq!(factor.levels().unwrap().collect::<Vec<_>>(), vec!["abcd", "def", "fg"]);
    /// assert_eq!(factor.as_integer_vector().unwrap(), vec![1, 2, 3, 3]);
    /// assert_eq!(factor.str_iter().unwrap().collect::<Vec<_>>(), vec!["abcd", "def", "fg", "fg"]);
    /// assert_eq!(factor.str_iter().unwrap().collect::<Vec<_>>(), vec!["abcd", "def", "fg", "fg"]);
    /// ```
    pub fn str_iter(&self) -> Option<StrIter> {
        let i = 0;
        let len = self.len();
        match self.sexptype() {
            STRSXP => unsafe {
                let vector = self.get();
                Some(StrIter {vector, i, len, levels: R_NilValue})
            },
            INTSXP => unsafe {
                let vector = self.get();
                let levels = self.getAttrib(&Robj::levelsSymbol());
                if self.isFactor() && levels.sexptype() == STRSXP {
                    Some(StrIter {vector, i, len, levels: levels.get()})
                } else {
                    None
                }
            },
            _ => None,
        }
    }

    /// Get a vector of owned strings.
    /// Owned strings have long lifetimes, but are much slower than references.
    /// ```
    ///    use extendr_api::*;
    ///    start_r();
    ///    let robj1 = Robj::from("xyz");
    ///    assert_eq!(robj1.as_string_vector(), Some(vec!["xyz".to_string()]));
    ///    let robj2 = Robj::from(1);
    ///    assert_eq!(robj2.as_string_vector(), None);
    /// ```
    pub fn as_string_vector(&self) -> Option<Vec<String>> {
        if let Some(iter) = self.str_iter() {
            Some(iter.map(str::to_string).collect())
        } else {
            None
        }
    }

    /// Get a vector of string references.
    /// String references (&str) are faster, but have short lifetimes.
    /// ```
    ///    use extendr_api::*;
    ///    start_r();
    ///    let robj1 = Robj::from("xyz");
    ///    assert_eq!(robj1.as_str_vector(), Some(vec!["xyz"]));
    ///    let robj2 = Robj::from(1);
    ///    assert_eq!(robj2.as_str_vector(), None);
    /// ```
    pub fn as_str_vector(&self) -> Option<Vec<&str>> {
        if let Some(iter) = self.str_iter() {
            Some(iter.collect())
        } else {
            None
        }
    }

    /// Get a read-only reference to a char, symbol or string type.
    pub fn as_str(&self) -> Option<&str> {
        unsafe {
            match self.sexptype() {
                STRSXP => {
                    if self.len() == 0 {
                        None
                    } else {
                        Some(to_str(R_CHAR(STRING_ELT(self.get(), 0)) as *const u8))
                    }
                }
                CHARSXP => Some(to_str(R_CHAR(self.get()) as *const u8)),
                SYMSXP => Some(to_str(R_CHAR(PRINTNAME(self.get())) as *const u8)),
                _ => None,
            }
        }
    }

    /// Get a scalar integer.
    pub fn as_i32(&self) -> Option<i32> {
        match self.as_i32_slice() {
            Some(slice) if slice.len() == 1 => Some(slice[0]),
            _ => None
        }
    }

    /// Get a scalar integer.
    pub fn as_integer(&self) -> Option<i32> {
        self.as_i32()
    }

    /// Get a scalar real.
    pub fn as_f64(&self) -> Option<f64> {
        match self.as_f64_slice() {
            Some(slice) if slice.len() == 1 => Some(slice[0]),
            _ => None
        }
    }

    /// Get a scalar real.
    pub fn as_numeric(&self) -> Option<f64> {
        self.as_f64()
    }

    /// Get a scalar boolean.
    pub fn as_bool(&self) -> Option<bool> {
        match self.as_logical_slice() {
            Some(slice) if slice.len() == 1 => Some(slice[0].into()),
            _ => None
        }
    }

    /// Evaluate the expression and return an error or an R object.
    pub fn eval(&self) -> Result<Robj, AnyError> {
        unsafe {
            let mut error: raw::c_int = 0;
            let res = R_tryEval(self.get(), R_GlobalEnv, &mut error as *mut raw::c_int);
            if error != 0 {
                Err(AnyError::from("R eval error"))
            } else {
                Ok(Robj::from(res))
            }
        }
    }

    /// Evaluate the expression and return NULL or an R object.
    pub fn eval_blind(&self) -> Robj {
        unsafe {
            let mut error: raw::c_int = 0;
            let res = R_tryEval(self.get(), R_GlobalEnv, &mut error as *mut raw::c_int);
            if error != 0 {
                Robj::from(())
            } else {
                Robj::from(res)
            }
        }
    }

    /// Parse a string into an R executable object
    pub fn parse(code: &str) -> Result<Robj, AnyError> {
        unsafe {
            use libR_sys::*;
            let mut status = 0_u32;
            let status_ptr = &mut status as *mut u32;
            let code: Robj = code.into();
            let parsed = Robj::from(R_ParseVector(code.get(), -1, status_ptr, R_NilValue));
            match status {
                1 => Ok(parsed),
                _ => Err(AnyError::from("parse_error")),
            }
        }
    }

    /// Parse a string into an R executable object and run it.
    pub fn eval_string(code: &str) -> Result<Robj, AnyError> {
        let expr = Robj::parse(code)?;
        let mut res = Robj::from(());
        if let Some(iter) = expr.list_iter() {
            for lang in iter {
                res = lang.eval()?;
            }
        }
        Ok(res)
    }

    /// Unprotect an object - assumes a transfer of ownership.
    /// This is unsafe because the object pointer may be left dangling.
    pub unsafe fn unprotected(self) -> Robj {
        match self {
            Robj::Owned(sexp) => {
                R_ReleaseObject(sexp);
                Robj::Borrowed(sexp)
            }
            _ => self,
        }
    }

    /// Return true if the object is owned by this wrapper.
    /// If so, it will be released when the wrapper drops.
    pub fn is_owned(&self) -> bool {
        match self {
            Robj::Owned(_) => true,
            _ => false,
        }
    }
}

pub trait AsTypedSlice<T> {
    fn as_typed_slice(&self) -> Option<&[T]> {
        None
    }
    fn as_typed_slice_mut(&mut self) -> Option<&mut [T]> {
        None
    }
}

macro_rules! make_typed_slice {
    ($type: ty, $fn: tt, $($sexp: tt),* ) => {
        impl AsTypedSlice<$type> for Robj {
            fn as_typed_slice(&self) -> Option<&[$type]> {
                match self.sexptype() {
                    $( $sexp )|* => {
                        unsafe {
                            let ptr = $fn(self.get()) as *const $type;
                            Some(std::slice::from_raw_parts(ptr, self.len()))
                        }
                    }
                    _ => None
                }
            }

            fn as_typed_slice_mut(&mut self) -> Option<&mut [$type]> {
                match self.sexptype() {
                    $( $sexp )|* => {
                        unsafe {
                            let ptr = $fn(self.get()) as *mut $type;
                            Some(std::slice::from_raw_parts_mut(ptr, self.len()))
                        }
                    }
                    _ => None
                }
            }
        }
    }
}

make_typed_slice!(Bool, INTEGER, LGLSXP);
make_typed_slice!(i32, INTEGER, INTSXP);
make_typed_slice!(f64, REAL, REALSXP);
make_typed_slice!(u8, RAW, RAWSXP);

// These are helper functions which give access to common properties of R objects.
#[allow(non_snake_case)]
impl Robj {
    /// Get the names attribute as a string iterator if one exists.
    pub fn names(&self) -> Option<StrIter> {
        self.getAttrib(&Robj::namesSymbol()).str_iter()
    }

    /// Return an iterator over names and values of a list if they exist.
    pub fn namesAndValues(&self) -> Option<std::iter::Zip<StrIter, VecIter>> {
        if let Some(names) = self.names() {
            if let Some(values) = self.list_iter() {
                return Some(names.zip(values));
            }
        }
        None
    }

    /// Get the class attribute as a string iterator if one exists.
    pub fn class(&self) -> Option<StrIter> {
        self.getAttrib(&Robj::classSymbol()).str_iter()
    }

    /// Return true if this class inherits this class.
    pub fn inherits(&self, classname: &str) -> bool {
        if let Some(mut iter) = self.class() {
            iter.find(|&n| n == classname).is_some()
        } else {
            false
        }
    }

    /// Get the levels attribute as a string iterator if one exists.
    pub fn levels(&self) -> Option<StrIter> {
        self.getAttrib(&Robj::levelsSymbol()).str_iter()
    }
}

///////////////////////////////////////////////////////////////
/// The following impls wrap specific Rinternals.h symbols.
///
#[allow(non_snake_case)]
impl Robj {
    /// The "global" environment
    pub fn globalEnv() -> Robj {
        unsafe { new_sys(R_GlobalEnv) }
    }
    /// An empty environment at the root of the environment tree
    pub fn emptyEnv() -> Robj {
        unsafe { new_sys(R_EmptyEnv) }
    }
    /// The base environment; formerly R_NilValue
    pub fn baseEnv() -> Robj {
        unsafe { new_sys(R_BaseEnv) }
    }
    /// The (fake) namespace for base
    pub fn baseNamespace() -> Robj {
        unsafe { new_sys(R_BaseNamespace) }
    }
    /// for registered namespaces
    pub fn namespaceRegistry() -> Robj {
        unsafe { new_sys(R_NamespaceRegistry) }
    }
    /// Current srcref, for debuggers
    pub fn srcref() -> Robj {
        unsafe { new_sys(R_Srcref) }
    }
    /// The nil object
    pub fn nilValue() -> Robj {
        unsafe { new_sys(R_NilValue) }
    }
    /// Unbound marker
    pub fn unboundValue() -> Robj {
        unsafe { new_sys(R_UnboundValue) }
    }
    /// Missing argument marker
    pub fn missingArg() -> Robj {
        unsafe { new_sys(R_MissingArg) }
    }

    /* Not supported by older R versions.
    /// To be found in BC interp. state (marker)
    pub fn inBCInterpreter() -> Robj { unsafe { new_sys(R_InBCInterpreter) }}
    /// Use current expression (marker)
    pub fn currentExpression() -> Robj { unsafe { new_sys(R_CurrentExpression) }}
    /// character"
    pub fn asCharacterSymbol() -> Robj { unsafe { new_sys(R_AsCharacterSymbol) }}
    */

    /// "base"
    pub fn baseSymbol() -> Robj {
        unsafe { new_sys(R_BaseSymbol) }
    }
    /// "{"
    pub fn braceSymbol() -> Robj {
        unsafe { new_sys(R_BraceSymbol) }
    }
    /// "[["
    pub fn bracket2Symbol() -> Robj {
        unsafe { new_sys(R_Bracket2Symbol) }
    }
    /// "["
    pub fn bracketSymbol() -> Robj {
        unsafe { new_sys(R_BracketSymbol) }
    }
    /// "class"
    pub fn classSymbol() -> Robj {
        unsafe { new_sys(R_ClassSymbol) }
    }
    /// ".Device"
    pub fn deviceSymbol() -> Robj {
        unsafe { new_sys(R_DeviceSymbol) }
    }
    /// "dimnames"
    pub fn dimNamesSymbol() -> Robj {
        unsafe { new_sys(R_DimNamesSymbol) }
    }
    /// "dim"
    pub fn dimSymbol() -> Robj {
        unsafe { new_sys(R_DimSymbol) }
    }
    /// "$"
    pub fn dollarSymbol() -> Robj {
        unsafe { new_sys(R_DollarSymbol) }
    }
    /// "..."
    pub fn dotsSymbol() -> Robj {
        unsafe { new_sys(R_DotsSymbol) }
    }
    ///     pub fn dropSymbol() -> Robj { unsafe { new_sys(R_DropSymbol) }}"drop"
    pub fn doubleColonSymbol() -> Robj {
        unsafe { new_sys(R_DoubleColonSymbol) }
    } //
    /// ".Last.value"
    pub fn lastvalueSymbol() -> Robj {
        unsafe { new_sys(R_LastvalueSymbol) }
    }
    /// "levels"
    pub fn levelsSymbol() -> Robj {
        unsafe { new_sys(R_LevelsSymbol) }
    }
    /// "mode"
    pub fn modeSymbol() -> Robj {
        unsafe { new_sys(R_ModeSymbol) }
    }
    /// "na.rm"
    pub fn naRmSymbol() -> Robj {
        unsafe { new_sys(R_NaRmSymbol) }
    }
    /// "name"
    pub fn nameSymbol() -> Robj {
        unsafe { new_sys(R_NameSymbol) }
    }
    /// "names"
    pub fn namesSymbol() -> Robj {
        unsafe { new_sys(R_NamesSymbol) }
    }
    /// _NAMESPACE__."
    pub fn namespaceEnvSymbol() -> Robj {
        unsafe { new_sys(R_NamespaceEnvSymbol) }
    }
    /// "package"
    pub fn packageSymbol() -> Robj {
        unsafe { new_sys(R_PackageSymbol) }
    }
    /// "previous"
    pub fn previousSymbol() -> Robj {
        unsafe { new_sys(R_PreviousSymbol) }
    }
    /// "quote"
    pub fn quoteSymbol() -> Robj {
        unsafe { new_sys(R_QuoteSymbol) }
    }
    /// "row.names"
    pub fn rowNamesSymbol() -> Robj {
        unsafe { new_sys(R_RowNamesSymbol) }
    }
    /// ".Random.seed"
    pub fn seedsSymbol() -> Robj {
        unsafe { new_sys(R_SeedsSymbol) }
    }
    /// "sort.list"
    pub fn sortListSymbol() -> Robj {
        unsafe { new_sys(R_SortListSymbol) }
    }
    /// "source"
    pub fn sourceSymbol() -> Robj {
        unsafe { new_sys(R_SourceSymbol) }
    }
    /// "spec"
    pub fn specSymbol() -> Robj {
        unsafe { new_sys(R_SpecSymbol) }
    }
    /// "tsp"
    pub fn tspSymbol() -> Robj {
        unsafe { new_sys(R_TspSymbol) }
    }
    /// ":::"
    pub fn tripleColonSymbol() -> Robj {
        unsafe { new_sys(R_TripleColonSymbol) }
    }
    /// ".defined"
    pub fn dot_defined() -> Robj {
        unsafe { new_sys(R_dot_defined) }
    }
    /// ".Method"
    pub fn dot_Method() -> Robj {
        unsafe { new_sys(R_dot_Method) }
    }
    /// "packageName"
    pub fn dot_packageName() -> Robj {
        unsafe { new_sys(R_dot_packageName) }
    } //
    /// ".target"
    pub fn dot_target() -> Robj {
        unsafe { new_sys(R_dot_target) }
    }
    /* fix version issues.
    /// ".Generic"
    pub fn dot_Generic() -> Robj { unsafe { new_sys(R_dot_Generic) }}
    */
    /// NA_STRING as a CHARSXP
    pub fn naString() -> Robj {
        unsafe { new_sys(R_NaString) }
    }
    /// "" as a CHARSXP
    pub fn blankString() -> Robj {
        unsafe { new_sys(R_BlankString) }
    }
    /// as a STRSXP
    pub fn blankScalarString() -> Robj {
        unsafe { new_sys(R_BlankScalarString) }
    }
}

///////////////////////////////////////////////////////////////
/// The following impls wrap specific Rinternals.h functions.
///
#[allow(non_snake_case)]
impl Robj {
    /// Return true if this is the null object.
    pub fn isNull(&self) -> bool {
        unsafe { Rf_isNull(self.get()) != 0 }
    }

    /// Return true if this is a symbol.
    pub fn isSymbol(&self) -> bool {
        unsafe { Rf_isSymbol(self.get()) != 0 }
    }

    /// Return true if this is a boolean (logical) vector
    pub fn isLogical(&self) -> bool {
        unsafe { Rf_isLogical(self.get()) != 0 }
    }

    /// Return true if this is a real (f64) vector.
    pub fn isReal(&self) -> bool {
        unsafe { Rf_isReal(self.get()) != 0 }
    }

    /// Return true if this is a complex vector.
    pub fn isComplex(&self) -> bool {
        unsafe { Rf_isComplex(self.get()) != 0 }
    }

    /// Return true if this is an expression.
    pub fn isExpression(&self) -> bool {
        unsafe { Rf_isExpression(self.get()) != 0 }
    }

    /// Return true if this is an environment.
    pub fn isEnvironment(&self) -> bool {
        unsafe { Rf_isEnvironment(self.get()) != 0 }
    }

    /// Return true if this is a string.
    pub fn isString(&self) -> bool {
        unsafe { Rf_isString(self.get()) != 0 }
    }

    /// Return true if this is an object.
    pub fn isObject(&self) -> bool {
        unsafe { Rf_isObject(self.get()) != 0 }
    }

    /// Get the source ref.
    pub fn getCurrentSrcref(val: i32) -> Robj {
        unsafe { new_owned(R_GetCurrentSrcref(val as raw::c_int)) }
    }

    /// Get the source filename.
    pub fn getSrcFilename(&self) -> Robj {
        unsafe { new_owned(R_GetSrcFilename(self.get())) }
    }

    /// Convert to a string vector.
    pub fn asChar(&self) -> Robj {
        unsafe { new_owned(Rf_asChar(self.get())) }
    }

    /// Convert to vectors of many kinds.
    pub fn coerceVector(&self, sexptype: u32) -> Robj {
        unsafe { new_owned(Rf_coerceVector(self.get(), sexptype as SEXPTYPE)) }
    }

    /// Convert a pairlist (LISTSXP) to a vector list (VECSXP).
    pub fn pairToVectorList(&self) -> Robj {
        unsafe { new_owned(Rf_PairToVectorList(self.get())) }
    }

    /// Convert a vector list (VECSXP) to a pair list (LISTSXP)
    pub fn vectorToPairList(&self) -> Robj {
        unsafe { new_owned(Rf_VectorToPairList(self.get())) }
    }

    /// Convert a factor to a string vector.
    pub fn asCharacterFactor(&self) -> Robj {
        unsafe { new_owned(Rf_asCharacterFactor(self.get())) }
    }

    /// Get a scalar boolean value
    pub fn asLogical(&self) -> bool {
        unsafe { Rf_asLogical(self.get()) != 0 }
    }

    /// Get a scalar 32 bit integer value
    pub fn asInteger(&self) -> i32 {
        unsafe { Rf_asInteger(self.get()) as i32 }
    }

    /// Get a 64 bit double value
    pub fn asReal(&self) -> f64 {
        unsafe { Rf_asReal(self.get()) as f64 }
    }

    /// Allocate a matrix object (see NumericMatrix etc.)
    pub fn allocMatrix(sexptype: SEXPTYPE, rows: i32, cols: i32) -> Robj {
        unsafe { new_owned(Rf_allocMatrix(sexptype, rows, cols)) }
    }

    /* TODO:
    int Rf_asLogical2(SEXP x, int checking, SEXP call, SEXP rho);
    Rcomplex Rf_asComplex(SEXP x);
    void Rf_addMissingVarsToNewEnv(SEXP, SEXP);
    SEXP Rf_alloc3DArray(SEXPTYPE, int, int, int);
    SEXP Rf_allocArray(SEXPTYPE, SEXP);
    SEXP Rf_allocFormalsList2(SEXP sym1, SEXP sym2);
    SEXP Rf_allocFormalsList3(SEXP sym1, SEXP sym2, SEXP sym3);
    SEXP Rf_allocFormalsList4(SEXP sym1, SEXP sym2, SEXP sym3, SEXP sym4);
    SEXP Rf_allocFormalsList5(SEXP sym1, SEXP sym2, SEXP sym3, SEXP sym4, SEXP sym5);
    SEXP Rf_allocFormalsList6(SEXP sym1, SEXP sym2, SEXP sym3, SEXP sym4, SEXP sym5, SEXP sym6);
    SEXP Rf_allocList(int);
    SEXP Rf_allocS4Object(void);
    SEXP Rf_allocSExp(SEXPTYPE);
    SEXP Rf_allocVector3(SEXPTYPE, R_xlen_t, R_allocator_t*);
    R_xlen_t Rf_any_duplicated(SEXP x, Rboolean from_last);
    R_xlen_t Rf_any_duplicated3(SEXP x, SEXP incomp, Rboolean from_last);
    SEXP Rf_applyClosure(SEXP, SEXP, SEXP, SEXP, SEXP);
    SEXP Rf_arraySubscript(int, SEXP, SEXP, SEXP (*)(SEXP,SEXP), SEXP (*)(SEXP, int), SEXP);
    SEXP Rf_classgets(SEXP, SEXP);
    SEXP Rf_cons(SEXP, SEXP);
    SEXP Rf_fixSubset3Args(SEXP, SEXP, SEXP, SEXP*);
    void Rf_copyMatrix(SEXP, SEXP, Rboolean);
    void Rf_copyListMatrix(SEXP, SEXP, Rboolean);
    void Rf_copyMostAttrib(SEXP, SEXP);
    void Rf_copyVector(SEXP, SEXP);
    int Rf_countContexts(int, int);
    SEXP Rf_CreateTag(SEXP);
    void Rf_defineVar(SEXP, SEXP, SEXP);
    SEXP Rf_dimgets(SEXP, SEXP);
    SEXP Rf_dimnamesgets(SEXP, SEXP);
    SEXP Rf_DropDims(SEXP);
    */

    /// Compatible way to duplicate an object. Use obj.clone() instead
    /// for Rust compatibility.
    pub fn duplicate(&self) -> Self {
        unsafe { new_owned(Rf_duplicate(self.get())) }
    }

    /*
    SEXP Rf_shallow_duplicate(SEXP);
    SEXP R_duplicate_attr(SEXP);
    SEXP R_shallow_duplicate_attr(SEXP);
    SEXP Rf_lazy_duplicate(SEXP);
    SEXP Rf_duplicated(SEXP, Rboolean);
    Rboolean R_envHasNoSpecialSymbols(SEXP);
    SEXP Rf_eval(SEXP, SEXP);
    SEXP Rf_ExtractSubset(SEXP, SEXP, SEXP);
    SEXP Rf_findFun(SEXP, SEXP);
    SEXP Rf_findFun3(SEXP, SEXP, SEXP);
    void Rf_findFunctionForBody(SEXP);
    SEXP Rf_findVar(SEXP, SEXP);
    SEXP Rf_findVarInFrame(SEXP, SEXP);
    SEXP Rf_findVarInFrame3(SEXP, SEXP, Rboolean);
    */

    /// Get a specific attribute as a borrowed robj.
    /// Return R_NilValue on error.
    pub fn getAttrib(&self, name: &Robj) -> Robj {
        if self.sexptype() == CHARSXP {
            // Avoid R error.
            Robj::from(NULL)
        } else {
            unsafe { new_borrowed(Rf_getAttrib(self.get(), name.get())) }
        }
    }

    /*
    SEXP Rf_GetArrayDimnames(SEXP);
    SEXP Rf_GetColNames(SEXP);
    void Rf_GetMatrixDimnames(SEXP, SEXP*, SEXP*, const char**, const char**);
    SEXP Rf_GetOption(SEXP, SEXP);
    SEXP Rf_GetOption1(SEXP);
    int Rf_FixupDigits(SEXP, warn_type);
    int Rf_FixupWidth (SEXP, warn_type);
    int Rf_GetOptionDigits(void);
    int Rf_GetOptionWidth(void);
    SEXP Rf_GetRowNames(SEXP);
    void Rf_gsetVar(SEXP, SEXP, SEXP);
    SEXP Rf_install(const char *);
    SEXP Rf_installChar(SEXP);
    SEXP Rf_installNoTrChar(SEXP);
    SEXP Rf_installTrChar(SEXP);
    SEXP Rf_installDDVAL(int i);
    SEXP Rf_installS3Signature(const char *, const char *);
    Rboolean Rf_isFree(SEXP);
    Rboolean Rf_isOrdered(SEXP);
    Rboolean Rf_isUnmodifiedSpecSym(SEXP sym, SEXP env);
    Rboolean Rf_isUnordered(SEXP);
    Rboolean Rf_isUnsorted(SEXP, Rboolean);
    SEXP Rf_lengthgets(SEXP, R_len_t);
    SEXP Rf_xlengthgets(SEXP, R_xlen_t);
    SEXP R_lsInternal(SEXP, Rboolean);
    SEXP R_lsInternal3(SEXP, Rboolean, Rboolean);
    SEXP Rf_match(SEXP, SEXP, int);
    SEXP Rf_matchE(SEXP, SEXP, int, SEXP);
    SEXP Rf_namesgets(SEXP, SEXP);
    SEXP Rf_mkChar(const char *);
    SEXP Rf_mkCharLen(const char *, int);
    Rboolean Rf_NonNullStringMatch(SEXP, SEXP);
    */

    /// Number of columns of a matrix
    pub fn ncols(&self) -> usize {
        unsafe { Rf_ncols(self.get()) as usize }
    }

    /// Number of rows of a matrix
    pub fn nrows(&self) -> usize {
        unsafe { Rf_nrows(self.get()) as usize }
    }

    /*SEXP Rf_nthcdr(SEXP, int);
    Rboolean Rf_pmatch(SEXP, SEXP, Rboolean);
    Rboolean Rf_psmatch(const char *, const char *, Rboolean);
    void Rf_PrintValue(SEXP);
    void Rf_printwhere(void);
    void Rf_readS3VarsFromFrame(SEXP, SEXP*, SEXP*, SEXP*, SEXP*, SEXP*, SEXP*);
    SEXP Rf_setAttrib(SEXP, SEXP, SEXP);
    void Rf_setSVector(SEXP*, int, SEXP);
    void Rf_setVar(SEXP, SEXP, SEXP);
    SEXP Rf_stringSuffix(SEXP, int);
    SEXPTYPE Rf_str2type(const char *);
    Rboolean Rf_StringBlank(SEXP);
    SEXP Rf_substitute(SEXP,SEXP);
    SEXP Rf_topenv(SEXP, SEXP);
    const char * Rf_translateChar(SEXP);
    const char * Rf_translateChar0(SEXP);
    const char * Rf_translateCharUTF8(SEXP);
    const char * Rf_type2char(SEXPTYPE);
    SEXP Rf_type2rstr(SEXPTYPE);
    SEXP Rf_type2str(SEXPTYPE);
    SEXP Rf_type2str_nowarn(SEXPTYPE);
    SEXP R_GetCurrentEnv();
    Rboolean Rf_isS4(SEXP);
    SEXP Rf_asS4(SEXP, Rboolean, int);
    SEXP Rf_S3Class(SEXP);
    int Rf_isBasicClass(const char *);
    Rboolean R_cycle_detected(SEXP s, SEXP child);
    u32 Rf_getCharCE(SEXP);
    SEXP Rf_mkCharCE(const char *, cetype_t);
    SEXP Rf_mkCharLenCE(const char *, int, cetype_t);
    SEXP R_forceAndCall(SEXP e, int n, SEXP rho);
    */

    /// Internal function used to implement #[extendr] impl
    pub unsafe fn makeExternalPtr<T>(p: *mut T, tag: Robj, prot: Robj) -> Self {
        new_owned(R_MakeExternalPtr(
            p as *mut ::std::os::raw::c_void,
            tag.get(),
            prot.get(),
        ))
    }

    /// Internal function used to implement #[extendr] impl
    pub unsafe fn externalPtrAddr<T>(&self) -> *mut T {
        R_ExternalPtrAddr(self.get()) as *mut T
    }

    /// Internal function used to implement #[extendr] impl
    pub unsafe fn externalPtrTag(&self) -> Self {
        new_borrowed(R_ExternalPtrTag(self.get()))
    }

    /// Internal function used to implement #[extendr] impl
    pub unsafe fn externalPtrProtected(&self) -> Self {
        new_borrowed(R_ExternalPtrProtected(self.get()))
    }

    pub unsafe fn registerCFinalizer(&self, func: R_CFinalizer_t) {
        R_RegisterCFinalizer(self.get(), func);
    }

    // SEXP R_ExternalPtrTag(SEXP s);
    // SEXP R_ExternalPtrProtected(SEXP s);
    // void R_ClearExternalPtr(SEXP s);
    // void R_SetExternalPtrAddr(SEXP s, void *p);
    // void R_SetExternalPtrTag(SEXP s, SEXP tag);
    // void R_SetExternalPtrProtected(SEXP s, SEXP p);

    /*
    SEXP R_MakeWeakRef(SEXP key, SEXP val, SEXP fin, Rboolean onexit);
    SEXP R_MakeWeakRefC(SEXP key, SEXP val, R_CFinalizer_t fin, Rboolean onexit);
    SEXP R_WeakRefKey(SEXP w);
    SEXP R_WeakRefValue(SEXP w);
    void R_RunWeakRefFinalizer(SEXP w);
    SEXP R_PromiseExpr(SEXP);
    SEXP R_ClosureExpr(SEXP);
    SEXP R_BytecodeExpr(SEXP e);
    SEXP R_bcEncode(SEXP);
    SEXP R_bcDecode(SEXP);
    void R_registerBC(SEXP, SEXP);
    Rboolean R_checkConstants(Rboolean);
    Rboolean R_BCVersionOK(SEXP);
    void R_RestoreHashCount(SEXP rho);
    Rboolean R_IsPackageEnv(SEXP rho);
    SEXP R_PackageEnvName(SEXP rho);
    SEXP R_FindPackageEnv(SEXP info);
    Rboolean R_IsNamespaceEnv(SEXP rho);
    SEXP R_NamespaceEnvSpec(SEXP rho);
    SEXP R_FindNamespace(SEXP info);
    void R_LockEnvironment(SEXP env, Rboolean bindings);
    Rboolean R_EnvironmentIsLocked(SEXP env);
    void R_LockBinding(SEXP sym, SEXP env);
    void R_unLockBinding(SEXP sym, SEXP env);
    void R_MakeActiveBinding(SEXP sym, SEXP fun, SEXP env);
    Rboolean R_BindingIsLocked(SEXP sym, SEXP env);
    Rboolean R_BindingIsActive(SEXP sym, SEXP env);
    Rboolean R_HasFancyBindings(SEXP rho);
    */

    /// Read-only access to attribute list.
    // fn attrib(&self) -> Robj {
    // unsafe {new_borrowed(ATTRIB(self.get()))}
    // }

    /// Copy a vector and resize it.
    /// See. https://github.com/hadley/r-internals/blob/master/vectors.md
    pub fn xlengthgets(&self, new_len: usize) -> Result<Robj, AnyError> {
        unsafe {
            if self.isVector() {
                Ok(new_owned(Rf_xlengthgets(self.get(), new_len as R_xlen_t)))
            } else {
                Err(AnyError::from("xlengthgets: Not a vector type"))
            }
        }
    }

    /// Allocated an owned object of a certain type.
    pub fn allocVector(sexptype: u32, len: usize) -> Robj {
        unsafe { new_owned(Rf_allocVector(sexptype, len as R_xlen_t)) }
    }

    /// Return true if two arrays have identical dims.
    pub fn conformable(a: &Robj, b: &Robj) -> bool {
        unsafe { Rf_conformable(a.get(), b.get()) != 0 }
    }

    /// Borrow an element from a list.
    pub fn elt(&self, index: usize) -> Robj {
        unsafe { Robj::from(Rf_elt(self.get(), index as raw::c_int)) }
    }

    //Rboolean Rf_inherits(SEXP, const char *);

    /// Return true if this is an array.
    pub fn isArray(&self) -> bool {
        unsafe { Rf_isArray(self.get()) != 0 }
    }

    /// Return true if this is factor.
    pub fn isFactor(&self) -> bool {
        unsafe { Rf_isFactor(self.get()) != 0 }
    }

    /// Return true if this is a data frame.
    pub fn isFrame(&self) -> bool {
        unsafe { Rf_isFrame(self.get()) != 0 }
    }

    /// Return true if this is a function.
    pub fn isFunction(&self) -> bool {
        unsafe { Rf_isFunction(self.get()) != 0 }
    }

    /// Return true if this is an integer vector.
    pub fn isInteger(&self) -> bool {
        unsafe { Rf_isInteger(self.get()) != 0 }
    }

    /// Return true if this is a language object.
    pub fn isLanguage(&self) -> bool {
        unsafe { Rf_isLanguage(self.get()) != 0 }
    }

    /// Return true if this is a vector list.
    pub fn isList(&self) -> bool {
        unsafe { Rf_isList(self.get()) != 0 }
    }

    /// Return true if this is a matrix.
    pub fn isMatrix(&self) -> bool {
        unsafe { Rf_isMatrix(self.get()) != 0 }
    }

    /// Return true if this is a vector list or null.
    pub fn isNewList(&self) -> bool {
        unsafe { Rf_isNewList(self.get()) != 0 }
    }

    /// Return true if this is a numeric vector but not a factor.
    pub fn isNumber(&self) -> bool {
        unsafe { Rf_isNumber(self.get()) != 0 }
    }

    /// Return true if this is a numeric vector but not a factor or complex.
    pub fn isNumeric(&self) -> bool {
        unsafe { Rf_isNumeric(self.get()) != 0 }
    }

    /// Return true if this is a pairlist.
    pub fn isPairList(&self) -> bool {
        unsafe { Rf_isPairList(self.get()) != 0 }
    }

    /// Return true if this is a primitive function.
    pub fn isPrimitive(&self) -> bool {
        unsafe { Rf_isPrimitive(self.get()) != 0 }
    }

    /// Return true if this is a time series vector (see tsp).
    pub fn isTs(&self) -> bool {
        unsafe { Rf_isTs(self.get()) != 0 }
    }

    /// Return true if this is a user defined binop.
    pub fn isUserBinop(&self) -> bool {
        unsafe { Rf_isUserBinop(self.get()) != 0 }
    }

    /// Return true if this is a valid string.
    pub fn isValidString(&self) -> bool {
        unsafe { Rf_isValidString(self.get()) != 0 }
    }

    /// Return true if this is a valid string.
    pub fn isValidStringF(&self) -> bool {
        unsafe { Rf_isValidStringF(self.get()) != 0 }
    }

    /// Return true if this is a vector.
    pub fn isVector(&self) -> bool {
        unsafe { Rf_isVector(self.get()) != 0 }
    }

    /// Return true if this is an atomic vector.
    pub fn isVectorAtomic(&self) -> bool {
        unsafe { Rf_isVectorAtomic(self.get()) != 0 }
    }

    /// Return true if this is a vector list.
    pub fn isVectorList(&self) -> bool {
        unsafe { Rf_isVectorList(self.get()) != 0 }
    }

    /// Return true if this is can be made into a vector.
    pub fn isVectorizable(&self) -> bool {
        unsafe { Rf_isVectorizable(self.get()) != 0 }
    }

    /// Check an external pointer tag
    /// This may work better by using a symbol cached in a static variable.
    pub fn check_external_ptr(&self, expected_tag: &str) -> bool {
        if self.sexptype() == libR_sys::EXTPTRSXP {
            let tag = unsafe { self.externalPtrTag() };
            if tag.as_str() == Some(expected_tag) {
                return true;
            }
        }
        false
    }
}

pub unsafe fn new_owned(sexp: SEXP) -> Robj {
    R_PreserveObject(sexp);
    Robj::Owned(sexp)
}

pub unsafe fn new_borrowed(sexp: SEXP) -> Robj {
    Robj::Borrowed(sexp)
}

pub unsafe fn new_sys(sexp: SEXP) -> Robj {
    Robj::Sys(sexp)
}

/// Compare equality with integer slices.
impl<'a> PartialEq<[i32]> for Robj {
    fn eq(&self, rhs: &[i32]) -> bool {
        self.as_i32_slice() == Some(rhs)
    }
}

/// Compare equality with slices of double.
impl<'a> PartialEq<[f64]> for Robj {
    fn eq(&self, rhs: &[f64]) -> bool {
        self.as_f64_slice() == Some(rhs)
    }
}

/// Compare equality with strings.
impl PartialEq<str> for Robj {
    fn eq(&self, rhs: &str) -> bool {
        self.as_str() == Some(rhs)
    }
}

/// Compare equality with two Robjs.
impl PartialEq<Robj> for Robj {
    fn eq(&self, rhs: &Robj) -> bool {
        if self.sexptype() == rhs.sexptype() && self.len() == rhs.len() {
            unsafe {
                let lsexp = self.get();
                let rsexp = rhs.get();
                match self.sexptype() {
                    NILSXP => true,
                    SYMSXP => PRINTNAME(lsexp) == PRINTNAME(rsexp),
                    LISTSXP | LANGSXP | DOTSXP => self
                        .pairlist_iter()
                        .unwrap()
                        .eq(rhs.pairlist_iter().unwrap()),
                    CLOSXP => false,
                    ENVSXP => false,
                    PROMSXP => false,
                    SPECIALSXP => false,
                    BUILTINSXP => false,
                    CHARSXP => self.as_str() == rhs.as_str(),
                    LGLSXP => self.as_logical_slice() == rhs.as_logical_slice(),
                    INTSXP => self.as_i32_slice() == rhs.as_i32_slice(),
                    REALSXP => self.as_f64_slice() == rhs.as_f64_slice(),
                    CPLXSXP => false,
                    ANYSXP => false,
                    VECSXP | EXPRSXP => self.list_iter().unwrap().eq(rhs.list_iter().unwrap()),
                    STRSXP => self.str_iter().unwrap().eq(rhs.str_iter().unwrap()),
                    BCODESXP => false,
                    EXTPTRSXP => false,
                    WEAKREFSXP => false,
                    RAWSXP => self.as_u8_slice() == rhs.as_u8_slice(),
                    S4SXP => false,
                    NEWSXP => false,
                    FREESXP => false,
                    _ => false,
                }
            }
        } else {
            false
        }
    }
}

/// Implement {:?} formatting.
impl std::fmt::Debug for Robj {
    fn fmt(&self, f: &mut std::fmt::Formatter<'_>) -> std::fmt::Result {
        match self.sexptype() {
            NILSXP => write!(f, "NULL"),
            SYMSXP => write!(f, "Symbol({:?})", self.as_str().unwrap()),
            // LISTSXP => false,
            // CLOSXP => false,
            // ENVSXP => false,
            // PROMSXP => false,
            LANGSXP => write!(
                f,
                "Lang({:?})",
                self.pairlist_iter().unwrap().collect::<Vec<Robj>>()
            ),
            // SPECIALSXP => false,
            // BUILTINSXP => false,
            CHARSXP => write!(f, "Character({:?})", self.as_str().unwrap()),
            LGLSXP => {
                let slice = self.as_logical_slice().unwrap();
                if slice.len() == 1 {
                    write!(f, "{}", if slice[0].0 == 0 { "FALSE" } else { "TRUE" })
                } else {
                    write!(f, "&{:?}", slice)
                }
            }
            INTSXP => {
                let slice = self.as_i32_slice().unwrap();
                if slice.len() == 1 {
                    write!(f, "{:?}", slice[0])
                } else {
                    write!(f, "{:?}", self.as_i32_slice().unwrap())
                }
            }
            REALSXP => {
                let slice = self.as_f64_slice().unwrap();
                if slice.len() == 1 {
                    write!(f, "{:?}", slice[0])
                } else {
                    write!(f, "{:?}", slice)
                }
            }
            VECSXP => write!(f, "{:?}", self.list_iter().unwrap().collect::<Vec<_>>()),
            EXPRSXP => write!(
                f,
                "Expr({:?})",
                self.list_iter().unwrap().collect::<Vec<_>>()
            ),
            WEAKREFSXP => write!(
                f,
                "Weakref({:?})",
                self.list_iter().unwrap().collect::<Vec<_>>()
            ),
            // CPLXSXP => false,
            STRSXP => {
                write!(f, "[")?;
                let mut sep = "";
                for obj in self.str_iter().unwrap() {
                    write!(f, "{}{:?}", sep, obj)?;
                    sep = ", ";
                }
                write!(f, "]")
            }
            // DOTSXP => false,
            // ANYSXP => false,
            // VECSXP => false,
            // EXPRSXP => false,
            // BCODESXP => false,
            // EXTPTRSXP => false,
            // WEAKREFSXP => false,
            RAWSXP => {
                let slice = self.as_u8_slice().unwrap();
                if slice.len() == 1 {
                    write!(f, "{}", slice[0])
                } else {
                    write!(f, "{:?}", slice)
                }
            }
            // S4SXP => false,
            // NEWSXP => false,
            // FREESXP => false,
            _ => write!(f, "??"),
        }
    }
}

// Internal utf8 to str conversion.
// Lets not worry about non-ascii/unicode strings for now (or ever).
unsafe fn to_str<'a>(ptr: *const u8) -> &'a str {
    let mut len = 0;
    loop {
        if *ptr.offset(len) == 0 {
            break;
        }
        len += 1;
    }
    let slice = std::slice::from_raw_parts(ptr, len as usize);
    std::str::from_utf8_unchecked(slice)
}

/// Borrow an already protected SEXP
/// Note that the SEXP must outlive the generated object.
impl From<SEXP> for Robj {
    fn from(sexp: SEXP) -> Self {
        unsafe { new_borrowed(sexp) }
    }
}

/// Release any owned objects.
impl Drop for Robj {
    fn drop(&mut self) {
        unsafe {
            match self {
                Robj::Owned(sexp) => R_ReleaseObject(*sexp),
                Robj::Borrowed(_) => (),
                Robj::Sys(_) => (),
            }
        }
    }
}

/// Convert a null to an Robj.
impl From<()> for Robj {
    fn from(_: ()) -> Self {
        // Note: we do not need to protect this.
        unsafe { Robj::Sys(R_NilValue) }
    }
}

/// Convert a boolean to an Robj.
impl From<bool> for Robj {
    fn from(val: bool) -> Self {
        unsafe { new_owned(Rf_ScalarLogical(val as raw::c_int)) }
    }
}

macro_rules! impl_from_int_prim {
    ($t : ty) => {
        impl From<$t> for Robj {
            fn from(val: $t) -> Self {
                unsafe { new_owned(Rf_ScalarInteger(val as raw::c_int)) }
            }
        }
    };
}

impl_from_int_prim!(u8);
impl_from_int_prim!(u16);
impl_from_int_prim!(u32);
impl_from_int_prim!(u64);
impl_from_int_prim!(i8);
impl_from_int_prim!(i16);
impl_from_int_prim!(i32);
impl_from_int_prim!(i64);

macro_rules! impl_from_float_prim {
    ($t : ty) => {
        impl From<$t> for Robj {
            fn from(val: $t) -> Self {
                unsafe { new_owned(Rf_ScalarReal(val as raw::c_double)) }
            }
        }
    };
}

impl_from_float_prim!(f32);
impl_from_float_prim!(f64);

/// Convert a length value to an Robj.
/// Note: This is good only up to 2^53, but that exceeds the address space
/// of current generation computers (8PiB)
impl From<usize> for Robj {
    fn from(val: usize) -> Self {
        unsafe {
            new_owned(if val >= 0x80000000 {
                Rf_ScalarReal(val as raw::c_double)
            } else {
                Rf_ScalarInteger(val as raw::c_int)
            })
        }
    }
}

/// Convert a wrapped string ref to an Robj char object.
impl<'a> From<Character<'a>> for Robj {
    fn from(val: Character) -> Self {
        unsafe {
            new_owned(Rf_mkCharLen(
                val.0.as_ptr() as *const raw::c_char,
                val.0.len() as i32,
            ))
        }
    }
}

/// Convert a wrapped string ref to an Robj language object.
impl<'a> From<Lang<'a>> for Robj {
    fn from(val: Lang<'a>) -> Self {
        unsafe {
            let mut name = Vec::from(val.0.as_bytes());
            name.push(0);
            new_owned(Rf_lang1(Rf_install(name.as_ptr() as *const raw::c_char)))
        }
    }
}

/// Convert a string ref to an Robj string array object.
impl<'a> From<&'a str> for Robj {
    fn from(val: &str) -> Self {
        unsafe {
            let sexp = Rf_allocVector(STRSXP, 1);
            R_PreserveObject(sexp);
            let ssexp = Rf_mkCharLen(val.as_ptr() as *const raw::c_char, val.len() as i32);
            let ptr = STRING_PTR(sexp);
            let slice = std::slice::from_raw_parts_mut(ptr, 1);
            slice[0] = ssexp;
            Robj::Owned(sexp)
        }
    }
}

/// Convert a String to an Robj string array object.
impl From<String> for Robj {
    fn from(val: String) -> Self {
        Robj::from(&*val)
    }
}

/// Convert an array of string refs to an Robj string array object.
impl<'a> From<&'a [&str]> for Robj {
    fn from(vals: &'a [&str]) -> Self {
        unsafe {
            let len = vals.len();
            let sexp = Rf_allocVector(STRSXP, len as R_xlen_t);
            R_PreserveObject(sexp);
            for (idx, &v) in vals.iter().enumerate() {
                SET_STRING_ELT(
                    sexp,
                    idx as isize,
                    Rf_mkCharLen(v.as_ptr() as *const raw::c_char, v.len() as i32),
                );
            }
            Robj::Owned(sexp)
        }
    }
}

/// Convert an integer slice to an integer object.
impl<'a> From<&'a [i32]> for Robj {
    fn from(vals: &[i32]) -> Self {
        unsafe {
            let len = vals.len();
            let sexp = Rf_allocVector(INTSXP, len as R_xlen_t);
            R_PreserveObject(sexp);
            let ptr = INTEGER(sexp);
            let slice = std::slice::from_raw_parts_mut(ptr, len);
            for (i, &v) in vals.iter().enumerate() {
                slice[i] = v;
            }
            Robj::Owned(sexp)
        }
    }
}

/// Convert a bool slice to a logical object.
impl From<&[bool]> for Robj {
    fn from(vals: &[bool]) -> Self {
        unsafe {
            let len = vals.len();
            let sexp = Rf_allocVector(LGLSXP, len as R_xlen_t);
            R_PreserveObject(sexp);
            let ptr = LOGICAL(sexp);
            let slice = std::slice::from_raw_parts_mut(ptr, len);
            for (i, &v) in vals.iter().enumerate() {
                slice[i] = v as i32;
            }
            Robj::Owned(sexp)
        }
    }
}

/// Convert a double slice to a numeric object.
impl From<&[f64]> for Robj {
    fn from(vals: &[f64]) -> Self {
        unsafe {
            let len = vals.len();
            let sexp = Rf_allocVector(REALSXP, len as R_xlen_t);
            R_PreserveObject(sexp);
            let ptr = REAL(sexp);
            let slice = std::slice::from_raw_parts_mut(ptr, len);
            for (i, &v) in vals.iter().enumerate() {
                slice[i] = v;
            }
            Robj::Owned(sexp)
        }
    }
}

/// Convert a byte slice to a raw object.
impl From<&[u8]> for Robj {
    fn from(vals: &[u8]) -> Self {
        unsafe {
            let len = vals.len();
            let sexp = Rf_allocVector(RAWSXP, len as R_xlen_t);
            R_PreserveObject(sexp);
            let ptr = RAW(sexp);
            let slice = std::slice::from_raw_parts_mut(ptr, len);
            for (i, &v) in vals.iter().enumerate() {
                slice[i] = v;
            }
            Robj::Owned(sexp)
        }
    }
}

/// Convert vectors of strings to an R object.
impl<T: AsRef<str>> From<Vec<T>> for Robj {
    fn from(vals: Vec<T>) -> Self {
        unsafe {
            // Create a vector an put it on the R_PreciousList
            let sexp = Rf_allocVector(STRSXP, vals.len() as R_xlen_t);
            R_PreserveObject(sexp);

            // populate the slice with character objects.
            // note: a better way would be to steal the allocated buffer from the strings,
            for (i, s) in vals.iter().enumerate() {
                // note that SET_STRING_ELT is more than a store.
                SET_STRING_ELT(sexp, i as R_xlen_t, Rf_mkCharLen(
                    s.as_ref().as_ptr() as *const raw::c_char,
                    s.as_ref().len() as i32,
                ));
            }

            // The sexp is already protected but we need to unprotect it when it dies.
            Robj::Owned(sexp)
        }
    }
}

pub trait ToVectorValue {
    fn sexptype() -> SEXPTYPE {
        0
    }

    fn to_numeric(&self) -> f64 where Self: Sized {
        0.
    }

    fn to_integer(&self) -> i32 where Self: Sized  {
        0
    }

    fn to_bool(&self) -> bool where Self: Sized  {
        false
    }

    fn to_str(&self) -> &str where Self: Sized  {
        ""
    }
}

impl ToVectorValue for f64 {
    fn sexptype() -> SEXPTYPE {
        REALSXP
    }

    fn to_numeric(&self) -> f64 {
        *self
    }
}

impl ToVectorValue for &f64 {
    fn sexptype() -> SEXPTYPE {
        REALSXP
    }

    fn to_numeric(&self) -> f64 {
        **self
    }
}

impl ToVectorValue for i32 {
    fn sexptype() -> SEXPTYPE {
        INTSXP
    }

    fn to_integer(&self) -> i32 {
        *self
    }
}

impl ToVectorValue for &i32 {
    fn sexptype() -> SEXPTYPE {
        INTSXP
    }

    fn to_integer(&self) -> i32 {
        **self
    }
}

impl ToVectorValue for &str {
    fn sexptype() -> SEXPTYPE {
        STRSXP
    }

    fn to_str(&self) -> &str {
        *self
    }
}

impl ToVectorValue for &&str {
    fn sexptype() -> SEXPTYPE {
        STRSXP
    }

    fn to_str(&self) -> &str {
        **self
    }
}

impl ToVectorValue for String {
    fn sexptype() -> SEXPTYPE {
        STRSXP
    }

    fn to_str(&self) -> &str {
        self.as_str()
    }
}

impl ToVectorValue for bool {
    fn sexptype() -> SEXPTYPE {
        LGLSXP
    }

    fn to_bool(&self) -> bool {
        *self
    }
}

impl ToVectorValue for &bool {
    fn sexptype() -> SEXPTYPE {
        LGLSXP
    }

    fn to_bool(&self) -> bool {
        **self
    }
}

pub trait RobjItertools : Iterator {
    /// Convert a wide range of iterators to Robj.
    /// ```
    /// use extendr_api::*;
    ///
    /// start_r();
    ///
    /// // Integer iterators.
    /// let robj = (0..3).collect_robj();
    /// assert_eq!(robj.as_integer_vector().unwrap(), vec![0, 1, 2]);
    ///
    /// // Logical iterators.
    /// let robj = (0..3).map(|x| x % 2 == 0).collect_robj();
    /// assert_eq!(robj.as_logical_vector().unwrap(), vec![true, false, true]);
    ///
    /// // Numeric iterators.
    /// let robj = (0..3).map(|x| x as f64).collect_robj();
    /// assert_eq!(robj.as_numeric_vector().unwrap(), vec![0., 1., 2.]);
    ///
    /// // String iterators.
    /// let robj = (0..3).map(|x| format!("{}", x)).collect_robj();
    /// assert_eq!(robj.as_str_vector(), Some(vec!["0", "1", "2"]));
    /// ```
    fn collect_robj(self) -> Robj
        where
            Self : Iterator,
            Self : Sized,
            Self::Item : ToVectorValue
        {
        unsafe {
            if let (len, Some(max)) = self.size_hint().clone() {
                if len == max {
                    // Length of the vector is known in advance.
                    let sexptype = Self::Item::sexptype();
                    if sexptype != 0 {
                        let sexp = Rf_allocVector(sexptype, len as R_xlen_t);
                        R_PreserveObject(sexp);
                        match sexptype {
                            REALSXP => {
                                let ptr = REAL(sexp);
                                for (i, v) in self.enumerate() {
                                    *ptr.offset(i as isize) = v.to_numeric();
                                }
                            }
                            INTSXP => {
                                let ptr = INTEGER(sexp);
                                for (i, v) in self.enumerate() {
                                    *ptr.offset(i as isize) = v.to_integer();
                                }
                            }
                            LGLSXP => {
                                let ptr = LOGICAL(sexp);
                                for (i, v) in self.enumerate() {
                                    *ptr.offset(i as isize) = v.to_bool() as i32;
                                }
                            }
                            STRSXP => {
                                for (i, v) in self.enumerate() {
                                    let v = v.to_str();
                                    SET_STRING_ELT(
                                        sexp,
                                        i as isize,
                                        Rf_mkCharLen(v.as_ptr() as *const raw::c_char, v.len() as i32),
                                    );
                                }
                            }
                            _ => {
                                panic!("unexpected SEXPTYPE in collect_robj");
                            }
                        }
                        return Robj::Owned(sexp);
                    } else {
                        return Robj::from(());
                    }
                }
            }

            // If the size is indeterminate, create a vector and call recursively.
            let vec : Vec<_> = self.collect();
            assert!(vec.iter().size_hint() == (vec.len(), Some(vec.len())));
            vec.into_iter().collect_robj()
        }
    }
}

// Thanks to *pretzelhammer* on stackoverflow for this.
impl<T> RobjItertools for T where T: Iterator {}

// Iterator over the objects in a vector or string.
#[derive(Clone)]
pub struct VecIter {
    vector: SEXP,
    i: usize,
    len: usize,
}

impl Iterator for VecIter {
    type Item = Robj;

    fn size_hint(&self) -> (usize, Option<usize>) {
        (self.len, Some(self.len))
    }

    fn next(&mut self) -> Option<Self::Item> {
        let i = self.i;
        self.i += 1;
        if i >= self.len {
            return None;
        } else {
            Some(Robj::from(unsafe { VECTOR_ELT(self.vector, i as isize) }))
        }
    }

    fn nth(&mut self, n: usize) -> Option<Self::Item> {
        self.i += n;
        self.next()
    }
}

impl std::fmt::Debug for VecIter {
    fn fmt(&self, f: &mut std::fmt::Formatter<'_>) -> std::fmt::Result {
        write!(f, "[")?;
        for s in self.clone() {
            write!(f, "{:?}", s)?;
        }
        write!(f, "]")
    }
}

/// Iterator over the objects in a vector or string.
pub type IntegerIter<'a> = std::slice::Iter<'a, i32>;
pub type NumericIter<'a> = std::slice::Iter<'a, f64>;
pub type LogicalIter<'a> = std::slice::Iter<'a, Bool>;

// Iterator over the objects in a vector or string.
#[derive(Clone)]
pub struct ListIter {
    list_elem: SEXP,
}

impl ListIter {
    /// Make an empty list iterator.
    pub fn new() -> Self {
        unsafe { Self { list_elem: R_NilValue } }
    }
}

impl Iterator for ListIter {
    type Item = Robj;

    fn next(&mut self) -> Option<Self::Item> {
        unsafe {
            let sexp = self.list_elem;
            if sexp == R_NilValue {
                None
            } else {
                self.list_elem = CDR(sexp);
                Some(new_borrowed(CAR(sexp)))
            }
        }
    }
}

impl std::fmt::Debug for ListIter {
    fn fmt(&self, f: &mut std::fmt::Formatter<'_>) -> std::fmt::Result {
        write!(f, "[")?;
        for s in self.clone() {
            write!(f, "{:?}", s)?;
        }
        write!(f, "]")
    }
}
#[derive(Clone)]
pub struct StrIter {
    vector: SEXP,
    i: usize,
    len: usize,
    levels: SEXP,
}

impl StrIter {
    /// Make an empty str iterator.
    pub fn new() -> Self {
        unsafe { Self { vector: R_NilValue, i: 0, len: 0, levels: R_NilValue } }
    }
}

// Get a string reference from a CHARSXP
fn str_from_strsxp<'a>(sexp: SEXP, index: isize) -> &'a str {
    unsafe {
        if index < 0 || index >= Rf_xlength(sexp) {
            ""
        } else {
            let charsxp = STRING_ELT(sexp, index);
            let ptr = R_CHAR(charsxp) as *const u8;
            let slice = std::slice::from_raw_parts(ptr, Rf_xlength(charsxp) as usize);
            std::str::from_utf8_unchecked(slice)
        }
    }
}

impl Iterator for StrIter {
    type Item = &'static str;

    fn size_hint(&self) -> (usize, Option<usize>) {
        (self.len, Some(self.len))
    }

    fn next(&mut self) -> Option<Self::Item> {
        unsafe {
            let i = self.i;
            self.i += 1;
            if i >= self.len {
                return None;
            } else if TYPEOF(self.vector) as u32 == STRSXP {
                Some(str_from_strsxp(self.vector, i as isize))
            } else if TYPEOF(self.vector) as u32 == INTSXP && TYPEOF(self.levels) as u32 == STRSXP {
                let j = *(INTEGER(self.vector).offset(i as isize));
                Some(str_from_strsxp(self.levels, j as isize - 1))
            } else {
                return None;
            }
        }
    }

    fn nth(&mut self, n: usize) -> Option<Self::Item> {
        self.i += n;
        self.next()
    }
}

impl std::fmt::Debug for StrIter {
    fn fmt(&self, f: &mut std::fmt::Formatter<'_>) -> std::fmt::Result {
        write!(f, "[")?;
        let mut comma = "";
        for s in self.clone() {
            write!(f, "{}{:?}", comma, s)?;
            comma = ", ";
        }
        write!(f, "]")
    }
}

#[cfg(test)]
mod tests {
<<<<<<< HEAD
    use super::*;
    use extendr_engine::*;
=======
    use extendr_engine::*;
    use crate::*;
>>>>>>> 047dc769

    #[test]
    fn test_debug() {
        // Special values
        assert_eq!(format!("{:?}", Robj::from(NULL)), "NULL");
        assert_eq!(format!("{:?}", Robj::from(TRUE)), "TRUE");
        assert_eq!(format!("{:?}", Robj::from(FALSE)), "FALSE");

        // Scalars
        assert_eq!(format!("{:?}", Robj::from(1)), "1");
        assert_eq!(format!("{:?}", Robj::from(1.)), "1.0");
        assert_eq!(format!("{:?}", Robj::from("hello")), "[\"hello\"]");
        let s = "hello".to_string();
        assert_eq!(format!("{:?}", Robj::from(s)), "[\"hello\"]");

        // Vectors
        assert_eq!(format!("{:?}", Robj::from(&[1, 2, 3][..])), "[1, 2, 3]");
        assert_eq!(
            format!("{:?}", Robj::from(&[1., 2., 3.][..])),
            "[1.0, 2.0, 3.0]"
        );
        assert_eq!(
            format!("{:?}", Robj::from(&[1_u8, 2_u8, 3_u8][..])),
            "[1, 2, 3]"
        );

        // Wrappers
        assert_eq!(format!("{:?}", Robj::from(Symbol("x"))), "Symbol(\"x\")");
        assert_eq!(
            format!("{:?}", Robj::from(Character("x"))),
            "Character(\"x\")"
        );
        assert_eq!(
            format!("{:?}", Robj::from(Lang("x"))),
            "Lang([Symbol(\"x\")])"
        );

        // Logical
        assert_eq!(
            format!("{:?}", Robj::from(&[Bool(1), Bool(0)][..])),
            "&[Bool(1), Bool(0)]"
        );
    }

    #[test]
    fn test_from_robj() {
        assert_eq!(<u8>::from_robj(&Robj::from(1)), Ok(1));
        assert_eq!(<u16>::from_robj(&Robj::from(1)), Ok(1));
        assert_eq!(<u32>::from_robj(&Robj::from(1)), Ok(1));
        assert_eq!(<u64>::from_robj(&Robj::from(1)), Ok(1));
        assert_eq!(<i8>::from_robj(&Robj::from(1)), Ok(1));
        assert_eq!(<i16>::from_robj(&Robj::from(1)), Ok(1));
        assert_eq!(<i32>::from_robj(&Robj::from(1)), Ok(1));
        assert_eq!(<i64>::from_robj(&Robj::from(1)), Ok(1));
        assert_eq!(<f32>::from_robj(&Robj::from(1)), Ok(1.));
        assert_eq!(<f64>::from_robj(&Robj::from(1)), Ok(1.));
        assert_eq!(<Vec::<i32>>::from_robj(&Robj::from(1)), Ok(vec![1]));
        assert_eq!(<Vec::<f64>>::from_robj(&Robj::from(1.)), Ok(vec![1.]));
        assert_eq!(
            <ArrayView1<f64>>::from_robj(&Robj::from(1.)),
            Ok(ArrayView1::<f64>::from(&[1.][..]))
        );
        assert_eq!(
            <ArrayView1<i32>>::from_robj(&Robj::from(1)),
            Ok(ArrayView1::<i32>::from(&[1][..]))
        );
        assert_eq!(
            <ArrayView1<Bool>>::from_robj(&Robj::from(true)),
            Ok(ArrayView1::<Bool>::from(&[Bool(1)][..]))
        );
        assert_eq!(
            <ArrayView2<f64>>::from_robj(&Robj::from(1.)),
            Ok(ArrayView2::<f64>::from_shape((1, 1), &[1.][..]).unwrap())
        );
        assert_eq!(
            <ArrayView2<i32>>::from_robj(&Robj::from(1)),
            Ok(ArrayView2::<i32>::from_shape((1, 1), &[1][..]).unwrap())
        );
        assert_eq!(
            <ArrayView2<Bool>>::from_robj(&Robj::from(true)),
            Ok(ArrayView2::<Bool>::from_shape((1, 1), &[Bool(1)][..]).unwrap())
        );

        assert_eq!(
            <ArrayView2<f64>>::from_robj(
                &Robj::eval_string("matrix(c(1, 2, 3, 4, 5, 6, 7, 8), ncol=2, nrow=4, byrow=T)")
                    .unwrap()
            ),
            Ok(ArrayView2::<f64>::from_shape(
                (4, 2),
                &[1f64, 2f64, 3f64, 4f64, 5f64, 6f64, 7f64, 8f64][..]
            )
            .unwrap())
        );

        let hello = Robj::from("hello");
        assert_eq!(<&str>::from_robj(&hello), Ok("hello"));

        // conversion from a vector to a scalar value
        assert_eq!(<i32>::from_robj(&Robj::from(vec![].as_slice() as &[i32])), Err("Input must be of length 1. Vector of length zero given."));
        assert_eq!(<i32>::from_robj(&Robj::from(vec![1].as_slice() as &[i32])), Ok(1));
        assert_eq!(<i32>::from_robj(&Robj::from(vec![1, 2].as_slice() as &[i32])), Err("Input must be of length 1. Vector of length >1 given."));
    }
    #[test]
    fn test_to_robj() {
        assert_eq!(Robj::from(1_u8), Robj::from(1));
        assert_eq!(Robj::from(1_u16), Robj::from(1));
        assert_eq!(Robj::from(1_u32), Robj::from(1));
        assert_eq!(Robj::from(1_u64), Robj::from(1));
        assert_eq!(Robj::from(1_i8), Robj::from(1));
        assert_eq!(Robj::from(1_i16), Robj::from(1));
        assert_eq!(Robj::from(1_i32), Robj::from(1));
        assert_eq!(Robj::from(1_i64), Robj::from(1));
        assert_eq!(Robj::from(1.0_f32), Robj::from(1.));
        assert_eq!(Robj::from(1.0_f64), Robj::from(1.));

        let ab = Robj::from(vec!["a", "b"]);
        let ab2 = Robj::from(vec!["a".to_string(), "b".to_string()]);
        assert_eq!(ab, ab2);
        assert_eq!(format!("{:?}", ab), "[\"a\", \"b\"]");
        assert_eq!(format!("{:?}", ab2), "[\"a\", \"b\"]");
    }

    #[test]
    fn parse_test() -> Result<(), AnyError> {
        start_r();
        let p = Robj::parse("print(1L);print(1L);")?;
        assert_eq!(
            format!("{:?}", p),
            "Expr([Lang([Symbol(\"print\"), 1]), Lang([Symbol(\"print\"), 1])])"
        );

        let p = Robj::eval_string("1L + 1L")?;
        assert_eq!(p, Robj::from(2));
        Ok(())
    }

    #[test]
    fn output_iterator_test() -> Result<(), AnyError> {
        start_r();

        // Allocation where size is known in advance.
        let robj = (0..3).collect_robj();
        assert_eq!(robj.as_integer_vector().unwrap(), vec![0, 1, 2]);

        let robj = [0, 1, 2].iter().collect_robj();
        assert_eq!(robj.as_integer_vector().unwrap(), vec![0, 1, 2]);

        let robj = (0..3).map(|x| x % 2 == 0).collect_robj();
        assert_eq!(robj.as_logical_vector().unwrap(), vec![true, false, true]);

        let robj = [true, false, true].iter().collect_robj();
        assert_eq!(robj.as_logical_vector().unwrap(), vec![true, false, true]);

        let robj = (0..3).map(|x| x as f64).collect_robj();
        assert_eq!(robj.as_numeric_vector().unwrap(), vec![0., 1., 2.]);

        let robj = [0., 1., 2.].iter().collect_robj();
        assert_eq!(robj.as_numeric_vector().unwrap(), vec![0., 1., 2.]);

        let robj = (0..3).map(|x| format!("{}", x)).collect_robj();
        assert_eq!(robj.as_str_vector(), Some(vec!["0", "1", "2"]));

        let robj = ["0", "1", "2"].iter().collect_robj();
        assert_eq!(robj.as_str_vector(), Some(vec!["0", "1", "2"]));

        // Fallback allocation where size is not known in advance.
        let robj = (0..3).filter(|&x| x != 1).collect_robj();
        assert_eq!(robj.as_integer_vector().unwrap(), vec![0, 2]);

        let robj = (0..3).filter(|&x| x != 1).map(|x| x as f64).collect_robj();
        assert_eq!(robj.as_numeric_vector().unwrap(), vec![0., 2.]);

        let robj = (0..3).filter(|&x| x != 1).map(|x| format!("{}", x)).collect_robj();
        assert_eq!(robj.as_str_vector(), Some(vec!["0", "2"]));

        Ok(())
    }
    
    // Test that we can use Iterators as the input to functions.
    // eg.
    // #[extendr]
    // fn fred(a: NumericIter, b: NumericIter) -> NumericIter {
    // }
    #[test]
    fn input_iterator_test() {
        start_r();

        let src : &[&str] = &["1", "2", "3"];
        let robj = Robj::from(src);
        let iter = <StrIter>::from_robj(&robj).unwrap();
        assert_eq!(iter.collect::<Vec<_>>(), src);

        let src = &[Robj::from(1), Robj::from(2), Robj::from(3)];
        let robj = Robj::from(List(src));
        let iter = <VecIter>::from_robj(&robj).unwrap();
        assert_eq!(iter.collect::<Vec<_>>(), src);

        let src: &[i32] = &[1, 2, 3];
        let robj = Robj::from(src);
        let iter = <IntegerIter>::from_robj(&robj).unwrap();
        assert_eq!(iter.cloned().collect::<Vec<_>>(), src);

        let src: &[f64] = &[1., 2., 3.];
        let robj = Robj::from(src);
        let iter = <NumericIter>::from_robj(&robj).unwrap();
        assert_eq!(iter.cloned().collect::<Vec<_>>(), src);

        let src: &[Bool] = &[Bool::from(true), Bool::from(false), Bool::from(true)];
        let robj = Robj::from(src);
        let iter = <LogicalIter>::from_robj(&robj).unwrap();
        assert_eq!(iter.cloned().collect::<Vec<_>>(), src);
    }
}<|MERGE_RESOLUTION|>--- conflicted
+++ resolved
@@ -2086,13 +2086,8 @@
 
 #[cfg(test)]
 mod tests {
-<<<<<<< HEAD
-    use super::*;
-    use extendr_engine::*;
-=======
     use extendr_engine::*;
     use crate::*;
->>>>>>> 047dc769
 
     #[test]
     fn test_debug() {
