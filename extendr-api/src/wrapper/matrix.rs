--- conflicted
+++ resolved
@@ -610,10 +610,7 @@
     }
 }
 
-<<<<<<< HEAD
-
-impl<T, const DIM: usize> Deref for RArray<T, DIM> {
-=======
+
 impl<T> Index<[usize; 3]> for RArray<T, [usize; 3]>
 where
     Robj: for<'a> AsTypedSlice<'a, T>,
@@ -673,9 +670,7 @@
     }
 }
 
-
-impl<T, D> Deref for RArray<T, D> {
->>>>>>> e76cf8d0
+impl<T, const DIM: usize> Deref for RArray<T, DIM> {
     type Target = Robj;
 
     fn deref(&self) -> &Self::Target {
