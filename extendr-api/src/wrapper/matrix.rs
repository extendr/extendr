--- conflicted
+++ resolved
@@ -636,11 +636,7 @@
     ///    matrix[[1, 0, 0]] = 2.;
     ///    matrix[[2, 0, 0]] = 3.;
     ///    matrix[[0, 1, 0]] = 4.;
-<<<<<<< HEAD
-    ///    assert_eq!(matrix.as_real_slice().unwrap(),
-=======
     ///    assert_eq!(matrix.as_real_slice().unwrap(), 
->>>>>>> e76cf8d0
     ///        &[1., 2., 3., 4., 0., 0., 0., 0., 0., 0., 0., 0.]);
     /// }
     /// ```
@@ -655,10 +651,6 @@
     }
 }
 
-<<<<<<< HEAD
-=======
-
->>>>>>> e76cf8d0
 impl<T, D> Deref for RArray<T, D> {
     type Target = Robj;
 
