//! Wrappers for matrices with deferred arithmetic.

use super::*;
use crate::robj::GetSexp;
use std::ops::{Index, IndexMut};

/// Wrapper for creating and using matrices and arrays.
///
/// ```
/// use extendr_api::prelude::*;
/// test! {
///     let matrix = RMatrix::new_matrix(3, 2, |r, c| [
///         [1., 2., 3.],
///          [4., 5., 6.]][c][r]);
///     let robj = r!(matrix);
///     assert_eq!(robj.is_matrix(), true);
///     assert_eq!(robj.nrows(), 3);
///     assert_eq!(robj.ncols(), 2);
///
///     let matrix2 : RMatrix<f64> = robj.as_matrix().ok_or("error")?;
///     assert_eq!(matrix2.data().len(), 6);
///     assert_eq!(matrix2.nrows(), 3);
///     assert_eq!(matrix2.ncols(), 2);
/// }
/// ```
#[derive(Debug, PartialEq)]
pub struct RArray<T, D> {
    /// Owning Robj (probably should be a Pin).
    robj: Robj,

    /// Slice of the data references the Robj.
    data: *mut T,

    /// Dimensions of the array.
    dim: D,
}

pub type RColumn<T> = RArray<T, [usize; 1]>;
pub type RMatrix<T> = RArray<T, [usize; 2]>;
pub type RMatrix3D<T> = RArray<T, [usize; 3]>;

const BASE: usize = 0;

trait Offset<D> {
    /// Get the offset into the array for a given index.
    fn offset(&self, idx: D) -> usize;
}

impl<T> Offset<[usize; 1]> for RArray<T, [usize; 1]> {
    /// Get the offset into the array for a given index.
    fn offset(&self, index: [usize; 1]) -> usize {
        if index[0] - BASE > self.dim[0] {
            panic!("array index: row overflow");
        }
        index[0] - BASE
    }
}

impl<T> Offset<[usize; 2]> for RArray<T, [usize; 2]> {
    /// Get the offset into the array for a given index.
    fn offset(&self, index: [usize; 2]) -> usize {
        if index[0] - BASE > self.dim[0] {
            panic!("matrix index: row overflow");
        }
        if index[1] - BASE > self.dim[1] {
            panic!("matrix index: column overflow");
        }
        (index[0] - BASE) + self.dim[0] * (index[1] - BASE)
    }
}

impl<T> Offset<[usize; 3]> for RArray<T, [usize; 3]> {
    /// Get the offset into the array for a given index.
    fn offset(&self, index: [usize; 3]) -> usize {
        if index[0] - BASE > self.dim[0] {
            panic!("RMatrix3D index: row overflow");
        }
        if index[1] - BASE > self.dim[1] {
            panic!("RMatrix3D index: column overflow");
        }
        if index[2] - BASE > self.dim[2] {
            panic!("RMatrix3D index: submatrix overflow");
        }
        (index[0] - BASE) + self.dim[0] * (index[1] - BASE + self.dim[1] * (index[2] - BASE))
    }
}

impl<T, D> RArray<T, D> {
    pub fn from_parts(robj: Robj, data: *mut T, dim: D) -> Self {
        Self { robj, data, dim }
    }

    /// Get the underlying data fro this array.
    pub fn data(&self) -> &[T] {
        unsafe { std::slice::from_raw_parts(self.data, self.robj.len()) }
    }

    /// Get the dimensions for this array.
    pub fn dim(&self) -> &D {
        &self.dim
    }
}

impl<'a, T: ToVectorValue + 'a> RColumn<T>
where
    Robj: AsTypedSlice<'a, T>,
{
    /// Make a new column type.
    pub fn new_column<F: FnMut(usize) -> T>(nrows: usize, f: F) -> Self {
        let robj = (0..nrows).map(f).collect_robj();
        let dim = [nrows];
        let mut robj = robj.set_attrib(wrapper::symbol::dim_symbol(), dim).unwrap();
        let slice = robj.as_typed_slice_mut().unwrap();
        let data = slice.as_mut_ptr();
        RArray::from_parts(robj, data, dim)
    }

    /// Get the number of rows.
    pub fn nrows(&self) -> usize {
        self.dim[0]
    }
}

impl<'a, T: ToVectorValue + 'a> RMatrix<T>
where
    Robj: AsTypedSlice<'a, T>,
{
    /// Create a new matrix wrapper.
    ///
    /// # Arguments
    ///
    /// * `nrows` - the number of rows the returned matrix will have
    /// * `ncols` - the number of columns the returned matrix will have
    /// * `f` - a function that will be called for each entry of the matrix in order to populate it with values.
    ///     It must return a scalar value that can be converted to an R scalar, such as `u32`, `f64`, i.e. see [ToVectorValue].
    ///     It accepts two arguments:
    ///     * `r` (usize) - the current row of the entry we are creating
    ///     * `c` (usize) - the current column of the entry we are creating
    pub fn new_matrix<F: Clone + FnMut(usize, usize) -> T>(
        nrows: usize,
        ncols: usize,
        f: F,
    ) -> Self {
        let robj = (0..ncols)
            .flat_map(|c| {
                let mut g = f.clone();
                (0..nrows).map(move |r| g(r, c))
            })
            .collect_robj();
        let dim = [nrows, ncols];
        let mut robj = robj.set_attrib(wrapper::symbol::dim_symbol(), dim).unwrap();
        let data = robj.as_typed_slice_mut().unwrap().as_mut_ptr();
        RArray::from_parts(robj, data, dim)
    }

    /// Get the number of rows.
    pub fn nrows(&self) -> usize {
        self.dim[0]
    }

    /// Get the number of columns.
    pub fn ncols(&self) -> usize {
        self.dim[1]
    }
}

impl<'a, T: ToVectorValue + 'a> RMatrix3D<T>
where
    Robj: AsTypedSlice<'a, T>,
{
    pub fn new_matrix3d<F: Clone + FnMut(usize, usize, usize) -> T>(
        nrows: usize,
        ncols: usize,
        nmatrix: usize,
        f: F,
    ) -> Self {
        let robj = (0..nmatrix)
            .flat_map(|m| {
                let h = f.clone();
                (0..ncols).flat_map(move |c| {
                    let mut g = h.clone();
                    (0..nrows).map(move |r| g(r, c, m))
                })
            })
            .collect_robj();
        let dim = [nrows, ncols, nmatrix];
        let mut robj = robj.set_attrib(wrapper::symbol::dim_symbol(), dim).unwrap();
        let data = robj.as_typed_slice_mut().unwrap().as_mut_ptr();
        RArray::from_parts(robj, data, dim)
    }

    /// Get the number of rows.
    pub fn nrows(&self) -> usize {
        self.dim[0]
    }

    /// Get the number of columns.
    pub fn ncols(&self) -> usize {
        self.dim[1]
    }

    /// Get the number of submatrices.
    pub fn nsub(&self) -> usize {
        self.dim[2]
    }
}

impl<'a, T: 'a> TryFrom<Robj> for RColumn<T>
where
    Robj: AsTypedSlice<'a, T>,
{
    type Error = Error;

    fn try_from(mut robj: Robj) -> Result<Self> {
        if let Some(slice) = robj.as_typed_slice_mut() {
            Ok(RArray::from_parts(robj, slice.as_mut_ptr(), [slice.len()]))
        } else {
            Err(Error::ExpectedVector(robj))
        }
    }
}

impl<'a, T: 'a> TryFrom<Robj> for RMatrix<T>
where
    Robj: AsTypedSlice<'a, T>,
{
    type Error = Error;

    fn try_from(mut robj: Robj) -> Result<Self> {
        if !robj.is_matrix() {
            Err(Error::ExpectedMatrix(robj))
        } else if let Some(slice) = robj.as_typed_slice_mut() {
            if let Some(dim) = robj.dim() {
                let dim: Vec<_> = dim.iter().map(|d| d.inner() as usize).collect();
                if dim.len() != 2 {
                    Err(Error::ExpectedMatrix(robj))
                } else {
                    Ok(RArray::from_parts(
                        robj,
                        slice.as_mut_ptr(),
                        [dim[0], dim[1]],
                    ))
                }
            } else {
                Err(Error::ExpectedMatrix(robj))
            }
        } else {
            Err(Error::TypeMismatch(robj))
        }
    }
}

impl<'a, T: 'a> TryFrom<Robj> for RMatrix3D<T>
where
    Robj: AsTypedSlice<'a, T>,
{
    type Error = Error;

    fn try_from(mut robj: Robj) -> Result<Self> {
        if let Some(slice) = robj.as_typed_slice_mut() {
            if let Some(dim) = robj.dim() {
                if dim.len() != 3 {
                    Err(Error::ExpectedMatrix3D(robj))
                } else {
                    let dim: Vec<_> = dim.iter().map(|d| d.inner() as usize).collect();
                    Ok(RArray::from_parts(
                        robj,
                        slice.as_mut_ptr(),
                        [dim[0], dim[1], dim[2]],
                    ))
                }
            } else {
                Err(Error::ExpectedMatrix3D(robj))
            }
        } else {
            Err(Error::TypeMismatch(robj))
        }
    }
}

impl<T, D> From<RArray<T, D>> for Robj {
    /// Convert a column, matrix or matrix3d to an Robj.
    fn from(array: RArray<T, D>) -> Self {
        array.robj
    }
}

pub trait MatrixConversions: GetSexp {
    fn as_column<'a, E: 'a>(&self) -> Option<RColumn<E>>
    where
        Robj: AsTypedSlice<'a, E>,
    {
        <RColumn<E>>::try_from(self.as_robj().clone()).ok()
    }

    fn as_matrix<'a, E: 'a>(&self) -> Option<RMatrix<E>>
    where
        Robj: AsTypedSlice<'a, E>,
    {
        <RMatrix<E>>::try_from(self.as_robj().clone()).ok()
    }

    fn as_matrix3d<'a, E: 'a>(&self) -> Option<RMatrix3D<E>>
    where
        Robj: AsTypedSlice<'a, E>,
    {
        <RMatrix3D<E>>::try_from(self.as_robj().clone()).ok()
    }
}

impl MatrixConversions for Robj {}

impl<T> Index<[usize; 2]> for RArray<T, [usize; 2]> {
    type Output = T;

    /// Zero-based indexing in row, column order.
    ///
    /// Panics if out of bounds.
    /// ```
    /// use extendr_api::prelude::*;
    /// test! {
    ///    let matrix = RArray::new_matrix(3, 2, |r, c| [
    ///        [1., 2., 3.],
    ///        [4., 5., 6.]][c][r]);
    ///     assert_eq!(matrix[[0, 0]], 1.);
    ///     assert_eq!(matrix[[1, 0]], 2.);
    ///     assert_eq!(matrix[[2, 1]], 6.);
    /// }
    /// ```
    fn index(&self, index: [usize; 2]) -> &Self::Output {
        unsafe { self.data.add(self.offset(index)).as_ref().unwrap() }
    }
}

impl<T> IndexMut<[usize; 2]> for RArray<T, [usize; 2]> {
    /// Zero-based mutable indexing in row, column order.
    ///
    /// Panics if out of bounds.
    /// ```
    /// use extendr_api::prelude::*;
    /// test! {
    ///     let mut matrix = RMatrix::new_matrix(3, 2, |_, _| 0.);
    ///     matrix[[0, 0]] = 1.;
    ///     matrix[[1, 0]] = 2.;
    ///     matrix[[2, 0]] = 3.;
    ///     matrix[[0, 1]] = 4.;
    ///     assert_eq!(matrix.as_real_slice().unwrap(), &[1., 2., 3., 4., 0., 0.]);
    /// }
    /// ```
    fn index_mut(&mut self, index: [usize; 2]) -> &mut Self::Output {
        unsafe { self.data.add(self.offset(index)).as_mut().unwrap() }
    }
}

impl<T, D> Deref for RArray<T, D> {
    type Target = Robj;

    fn deref(&self) -> &Self::Target {
        &self.robj
    }
}

<<<<<<< HEAD
=======
trait CollectRMatrix<T> {
    /// Returns a [RMatrix]
    fn collect_rmatrix(self, nrow: usize) -> Result<RMatrix<T>>;
}

impl<'a, T, U> CollectRMatrix<U> for T
where
    T: Iterator<Item = U>,
    U: ToVectorValue + 'a,
    Robj: AsTypedSlice<'a, U>,
{
    /// Collects an iterable into an [RMatrix].
    /// The iterable must yield items column by column (column major order / Fortan order)
    ///
    /// # Arguments
    ///
    /// * `nrow` - the number of rows the matrix will have
    fn collect_rmatrix(self, nrow: usize) -> Result<RMatrix<U>> {
        let vector = self.collect_robj();
        let ncol = vector.len() / nrow;
        if ncol * nrow != vector.len() {
            return Err(Error::Other(format!(
                "The vector length ({}) is not divisible by nrow ({})",
                vector.len(),
                nrow
            )));
        }
        let dim = [nrow, ncol];
        let mut robj = vector.set_attrib(wrapper::symbol::dim_symbol(), dim)?;
        let data = robj.as_typed_slice_mut().unwrap().as_mut_ptr();
        Ok(RMatrix::from_parts(robj, data, dim))
    }
}

>>>>>>> 31e5b8d7
#[test]
fn matrix_ops() {
    test! {
        let vector = RColumn::new_column(3, |r| [1., 2., 3.][r]);
        let robj = r!(vector);
        assert_eq!(robj.is_vector(), true);
        assert_eq!(robj.nrows(), 3);

        let vector2 : RColumn<f64> = robj.as_column().ok_or("expected array")?;
        assert_eq!(vector2.data().len(), 3);
        assert_eq!(vector2.nrows(), 3);

        let matrix = RMatrix::new_matrix(3, 2, |r, c| [
            [1., 2., 3.],
            [4., 5., 6.]][c][r]);
        let robj = r!(matrix);
        assert_eq!(robj.is_matrix(), true);
        assert_eq!(robj.nrows(), 3);
        assert_eq!(robj.ncols(), 2);
        let matrix2 : RMatrix<f64> = robj.as_matrix().ok_or("expected matrix")?;
        assert_eq!(matrix2.data().len(), 6);
        assert_eq!(matrix2.nrows(), 3);
        assert_eq!(matrix2.ncols(), 2);

        let array = RMatrix3D::new_matrix3d(2, 2, 2, |r, c, m| [
            [[1., 2.],  [3., 4.]],
            [[5.,  6.], [7., 8.]]][m][c][r]);
        let robj = r!(array);
        assert_eq!(robj.is_array(), true);
        assert_eq!(robj.nrows(), 2);
        assert_eq!(robj.ncols(), 2);
        let array2 : RMatrix3D<f64> = robj.as_matrix3d().ok_or("expected matrix3d")?;
        assert_eq!(array2.data().len(), 8);
        assert_eq!(array2.nrows(), 2);
        assert_eq!(array2.ncols(), 2);
        assert_eq!(array2.nsub(), 2);
    }
}<|MERGE_RESOLUTION|>--- conflicted
+++ resolved
@@ -360,43 +360,6 @@
     }
 }
 
-<<<<<<< HEAD
-=======
-trait CollectRMatrix<T> {
-    /// Returns a [RMatrix]
-    fn collect_rmatrix(self, nrow: usize) -> Result<RMatrix<T>>;
-}
-
-impl<'a, T, U> CollectRMatrix<U> for T
-where
-    T: Iterator<Item = U>,
-    U: ToVectorValue + 'a,
-    Robj: AsTypedSlice<'a, U>,
-{
-    /// Collects an iterable into an [RMatrix].
-    /// The iterable must yield items column by column (column major order / Fortan order)
-    ///
-    /// # Arguments
-    ///
-    /// * `nrow` - the number of rows the matrix will have
-    fn collect_rmatrix(self, nrow: usize) -> Result<RMatrix<U>> {
-        let vector = self.collect_robj();
-        let ncol = vector.len() / nrow;
-        if ncol * nrow != vector.len() {
-            return Err(Error::Other(format!(
-                "The vector length ({}) is not divisible by nrow ({})",
-                vector.len(),
-                nrow
-            )));
-        }
-        let dim = [nrow, ncol];
-        let mut robj = vector.set_attrib(wrapper::symbol::dim_symbol(), dim)?;
-        let data = robj.as_typed_slice_mut().unwrap().as_mut_ptr();
-        Ok(RMatrix::from_parts(robj, data, dim))
-    }
-}
-
->>>>>>> 31e5b8d7
 #[test]
 fn matrix_ops() {
     test! {
