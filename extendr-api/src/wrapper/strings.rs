use std::convert::From;
use std::iter::FromIterator;

use super::*;

#[derive(PartialEq, Clone)]
pub struct Strings {
    pub(crate) robj: Robj,
}

impl Default for Strings {
    fn default() -> Self {
        Strings::new(0)
    }
}

impl Strings {
    /// Create a new, empty list.
    /// ```
    /// use extendr_api::prelude::*;
    /// test! {
    ///     let strings = Strings::new(10);
    ///     assert_eq!(strings.is_string(), true);
    ///     assert_eq!(strings.len(), 10);
    /// }
    /// ```
    pub fn new(size: usize) -> Strings {
        let robj = Robj::alloc_vector(SEXPTYPE::STRSXP, size);
        Self { robj }
    }

    /// Wrapper for creating string vector (STRSXP) objects.
    /// ```
    /// use extendr_api::prelude::*;
    /// test! {
    ///     let list = r!(Strings::from_values(&["x", "y", "z"]));
    ///     assert_eq!(list.is_string(), true);
    ///     assert_eq!(list.len(), 3);
    /// }
    /// ```
    pub fn from_values<V>(values: V) -> Self
    where
        V: IntoIterator,
        V::IntoIter: ExactSizeIterator,
        V::Item: AsRef<str>,
    {
        single_threaded(|| unsafe {
            let values = values.into_iter();
            let maxlen = values.len();
            let mut robj = Robj::alloc_vector(SEXPTYPE::STRSXP, maxlen);
            let sexp = robj.get_mut();
            for (i, v) in values.into_iter().take(maxlen).enumerate() {
                let v = v.as_ref();
                let ch = str_to_character(v);
                SET_STRING_ELT(sexp, i as R_xlen_t, ch);
            }
            Self { robj }
        })
    }

    /// This is a relatively expensive operation, so use a variable if using this in a loop.
    pub fn as_slice<'a>(&self) -> &'a [Rstr] {
        unsafe {
            let data = STRING_PTR_RO(self.robj.get()) as *const Rstr;
            let len = self.robj.len();
            std::slice::from_raw_parts(data, len)
        }
    }

    /// Get an element in a string vector.
    pub fn elt(&self, i: usize) -> Rstr {
        if i >= self.len() {
            Rstr::na()
        } else {
            Robj::from_sexp(unsafe { STRING_ELT(self.get(), i as R_xlen_t) })
                .try_into()
                .unwrap()
        }
    }

    /// Set a single element of this string vector.
    pub fn set_elt(&mut self, i: usize, e: Rstr) {
        single_threaded(|| unsafe {
            if i < self.len() {
                SET_STRING_ELT(self.robj.get_mut(), i as isize, e.get());
            }
        });
    }

    /// Get an iterator for this string vector.
    pub fn iter(&self) -> impl Iterator<Item = &Rstr> {
        self.as_slice().iter()
    }

    /// Return `TRUE` if the vector is sorted, `FALSE` if not, or `NA_BOOL` if unknown.
    pub fn is_sorted(&self) -> Rbool {
        unsafe { STRING_IS_SORTED(self.get()).into() }
    }

    /// Return `TRUE` if the vector has no `NA`s, `FALSE` if any, or `NA_BOOL` if unknown.
    pub fn no_na(&self) -> Rbool {
        unsafe { STRING_NO_NA(self.get()).into() }
    }
}

impl Attributes for Strings {}

impl<T: AsRef<str>> FromIterator<T> for Strings {
    /// Convert an iterator to a Strings object.
    fn from_iter<I: IntoIterator<Item = T>>(iter: I) -> Self {
        let iter_collect: Vec<_> = iter.into_iter().collect();
        let len = iter_collect.len();

        let mut robj = Strings::alloc_vector(SEXPTYPE::STRSXP, len);
        crate::single_threaded(|| unsafe {
            for (i, v) in iter_collect.into_iter().enumerate() {
                SET_STRING_ELT(robj.get_mut(), i as isize, str_to_character(v.as_ref()));
            }
            Strings { robj }
        })
    }
}

impl<T> From<T> for Strings
where
    T: AsRef<str>,
{
    /// convert string-like objects into a Strings object.
    fn from(value: T) -> Self {
        Strings::from_values([value.as_ref()])
    }
}

impl Deref for Strings {
    type Target = [Rstr];

    fn deref(&self) -> &Self::Target {
        self.as_slice()
    }
}

impl std::fmt::Debug for Strings {
    fn fmt(&self, f: &mut std::fmt::Formatter<'_>) -> std::fmt::Result {
        if self.len() == 1 {
            write!(f, "{:?}", self.elt(0))
        } else {
            f.debug_list().entries(self.iter()).finish()
        }
    }
}

impl From<Option<Strings>> for Robj {
    fn from(value: Option<Strings>) -> Self {
        match value {
<<<<<<< HEAD
            None => nil_value(),
            Some(value) => value.into(),
=======
            Some(value_strings) => value_strings.into(),
            None => nil_value(),
>>>>>>> 497ce8d8
        }
    }
}<|MERGE_RESOLUTION|>--- conflicted
+++ resolved
@@ -152,13 +152,8 @@
 impl From<Option<Strings>> for Robj {
     fn from(value: Option<Strings>) -> Self {
         match value {
-<<<<<<< HEAD
-            None => nil_value(),
-            Some(value) => value.into(),
-=======
             Some(value_strings) => value_strings.into(),
             None => nil_value(),
->>>>>>> 497ce8d8
         }
     }
 }