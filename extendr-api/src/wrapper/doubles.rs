--- conflicted
+++ resolved
@@ -53,15 +53,9 @@
 // TODO: this should be a trait.
 impl Doubles {
     pub fn set_elt(&mut self, index: usize, val: Rfloat) {
-<<<<<<< HEAD
-        unsafe {
+        single_threaded(|| unsafe {
             SET_REAL_ELT(self.get_mut(), index as R_xlen_t, val.inner());
-        }
-=======
-        single_threaded(|| unsafe {
-            SET_REAL_ELT(self.get(), index as R_xlen_t, val.inner());
         })
->>>>>>> 89a6e236
     }
 }
 
