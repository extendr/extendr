use super::scalar::{Rbool, Scalar};
use super::*;
use std::iter::FromIterator;

/// An obscure `NA`-aware wrapper for R's logical vectors.
/// Can be used to iterate over vectors obtained from R
/// or to create new vectors that can be returned back to R.
/// ```
/// use extendr_api::prelude::*;
/// test! {
///     // Collect builds a Logicals from an iterator
///     let mut vec = (0..5).map(|i| (i % 2 == 0).into()).collect::<Logicals>();
///     // elt accesses a single element (altrep aware).
///     assert_eq!(vec.elt(0), true);
///     // Logicals behaves like &[Rbool]
///     assert_eq!(vec[1], false);
/// }
/// ```  
#[derive(PartialEq, Clone)]
pub struct Logicals {
    pub(crate) robj: Robj,
}

crate::wrapper::macros::gen_vector_wrapper_impl!(
    vector_type: Logicals, // Implements for
    scalar_type: Rbool,    // Element type
    primitive_type: i32,   // Raw element type
    r_prefix: LOGICAL,     // `R` functions prefix
    SEXP: LGLSXP,          // `SEXP`
    doc_name: logical,     // Singular type name used in docs
    altrep_constructor: make_altlogical_from_iterator,
);

impl Logicals {
    /// Get a region of elements from the vector.
    pub fn get_region(&self, index: usize, dest: &mut [Rbool]) -> usize {
        unsafe {
            let ptr: *mut i32 = dest.as_mut_ptr() as *mut i32;
            LOGICAL_GET_REGION(self.get(), index as R_xlen_t, dest.len() as R_xlen_t, ptr) as usize
        }
    }
}

// TODO: this should be a trait.
impl Logicals {
    pub fn set_elt(&mut self, index: usize, val: Rbool) {
<<<<<<< HEAD
        unsafe {
            SET_INTEGER_ELT(self.get_mut(), index as R_xlen_t, val.inner());
        }
=======
        single_threaded(|| unsafe {
            SET_INTEGER_ELT(self.get(), index as R_xlen_t, val.inner());
        })
>>>>>>> 89a6e236
    }
}

impl Deref for Logicals {
    type Target = [Rbool];

    /// Treat Logicals as if it is a slice, like `Vec<Rint>`
    fn deref(&self) -> &Self::Target {
        unsafe {
            let ptr = DATAPTR_RO(self.get()) as *const Rbool;
            std::slice::from_raw_parts(ptr, self.len())
        }
    }
}

impl DerefMut for Logicals {
    /// Treat Logicals as if it is a mutable slice, like `Vec<Rint>`
    fn deref_mut(&mut self) -> &mut Self::Target {
        unsafe {
            let ptr = DATAPTR(self.get_mut()) as *mut Rbool;
            std::slice::from_raw_parts_mut(ptr, self.len())
        }
    }
}

impl std::fmt::Debug for Logicals {
    fn fmt(&self, f: &mut std::fmt::Formatter<'_>) -> std::fmt::Result {
        if self.len() == 1 {
            write!(f, "{:?}", self.elt(0))
        } else {
            f.debug_list().entries(self.iter()).finish()
        }
    }
}

impl TryFrom<Vec<bool>> for Logicals {
    type Error = Error;

    fn try_from(value: Vec<bool>) -> std::result::Result<Self, Self::Error> {
        Ok(Self {
            robj: <Robj>::try_from(value)?,
        })
    }
}

#[cfg(test)]
mod tests {
    use crate::prelude::*;

    #[test]
    fn from_iterator() {
        test! {
            let vec : Logicals = (0..3).map(|i| (i % 2 == 0).into()).collect();
            assert_eq!(vec, Logicals::from_values([true, false, true]));
        }
    }

    #[test]
    fn iter_mut() {
        test! {
            let mut vec = Logicals::from_values([true, false, true]);
            vec.iter_mut().for_each(|v| *v = true.into());
            assert_eq!(vec, Logicals::from_values([true, true, true]));
        }
    }

    // #[test]
    // fn iter() {
    //     test! {
    //         let mut vec = Logicals::from_values([true, false, true]);
    //         assert_eq!(vec.iter().sum::<Rint>(), 3);
    //     }
    // }

    #[test]
    fn from_values_short() {
        test! {
            // Short (<64k) vectors are allocated.
            let vec = Logicals::from_values([true, false, true]);
            assert_eq!(vec.is_altrep(), false);
            assert_eq!(r!(vec.clone()), r!([true, false, true]));
            assert_eq!(vec.elt(1), false);
            let mut dest = [false.into(); 2];
            vec.get_region(1, &mut dest);
            assert_eq!(dest, [false, true]);
        }
    }

    #[test]
    fn from_values_altrep() {
        test! {
            let vec = Logicals::from_values_altrep((0..1000000000).map(|_| Rbool::from(true)));
            assert_eq!(vec.is_altrep(), true);
            assert_eq!(vec.elt(12345678), true);
            let mut dest = [false.into(); 2];
            vec.get_region(12345678, &mut dest);
            assert_eq!(dest, [true, true]);
        }
    }

    #[test]
    fn new() {
        test! {
            let vec = Logicals::new(10);
            assert_eq!(vec.is_logical(), true);
            assert_eq!(vec.len(), 10);
        }
    }

    #[test]
    fn test_vec_bool_logicals_conversion() {
        test! {
            let test = vec![false, true, true, false];
            let test_rbool: Vec<Rbool> = test.clone().into_iter().map(|x|x.into()).collect();
            let test_logicals: Logicals = test.try_into().unwrap();
            assert_eq!(test_logicals.robj.as_logical_slice().unwrap(), &test_rbool);
        }
    }
}<|MERGE_RESOLUTION|>--- conflicted
+++ resolved
@@ -44,15 +44,9 @@
 // TODO: this should be a trait.
 impl Logicals {
     pub fn set_elt(&mut self, index: usize, val: Rbool) {
-<<<<<<< HEAD
-        unsafe {
+        single_threaded(|| unsafe {
             SET_INTEGER_ELT(self.get_mut(), index as R_xlen_t, val.inner());
-        }
-=======
-        single_threaded(|| unsafe {
-            SET_INTEGER_ELT(self.get(), index as R_xlen_t, val.inner());
         })
->>>>>>> 89a6e236
     }
 }
 
