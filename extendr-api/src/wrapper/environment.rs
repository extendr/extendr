use super::*;

#[derive(PartialEq, Clone)]
pub struct Environment {
    pub(crate) robj: Robj,
}

impl Environment {
    /// Create a new, empty environment.
    /// ```
    /// use extendr_api::prelude::*;
    /// test! {
    ///     let env = Environment::new_with_parent(global_env());
    ///     assert_eq!(env.len(), 0);
    /// }
    /// ```
    pub fn new_with_parent(parent: Environment) -> Self {
        // 14 is a reasonable default.
        Environment::new_with_capacity(parent, 14)
    }

    /// Create a new, empty environment with a reserved size.
    ///
    /// This function will guess the hash table size if required.
    /// Use the Env{} wrapper for more detail.
    /// ```
    /// use extendr_api::prelude::*;
    /// test! {
    ///     let env = Environment::new_with_capacity(global_env(), 5);
    ///     env.set_local(sym!(a), 1);
    ///     env.set_local(sym!(b), 2);
    ///     assert_eq!(env.len(), 2);
    /// }
    /// ```
    pub fn new_with_capacity(parent: Environment, capacity: usize) -> Self {
        if capacity <= 5 {
            // Unhashed envirnment
            new_env(parent, false, 0)
        } else {
            // Hashed environment for larger hashmaps.
            new_env(parent, true, capacity as i32 * 2 + 1)
        }
    }

    /// Make an R environment object.
    /// ```
    /// use extendr_api::prelude::*;
    /// use std::convert::TryInto;
    /// test! {
    ///     let names_and_values = (0..100).map(|i| (format!("n{}", i), i));
    ///     let mut env = Environment::from_pairs(global_env(), names_and_values);
    ///     assert_eq!(env.len(), 100);
    /// }
    /// ```
    #[allow(clippy::wrong_self_convention)]
    pub fn from_pairs<NV>(parent: Environment, names_and_values: NV) -> Self
    where
        NV: IntoIterator,
        NV::Item: SymPair,
    {
        single_threaded(|| {
            let dict_len = 29;
            let env = new_env(parent, true, dict_len);
            for nv in names_and_values {
                let (n, v) = nv.sym_pair();
                if let Some(n) = n {
                    unsafe { Rf_defineVar(n.get(), v.get(), env.get()) }
                }
            }
            env
        })
    }

    /// Get the enclosing (parent) environment.
    pub fn parent(&self) -> Option<Environment> {
        unsafe {
            let sexp = self.robj.get();
            let robj = Robj::from_sexp(ENCLOS(sexp));
            robj.try_into().ok()
        }
    }

    /// Set the enclosing (parent) environment.
    pub fn set_parent(&mut self, parent: Environment) -> &mut Self {
        single_threaded(|| unsafe {
            let sexp = self.robj.get_mut();
            SET_ENCLOS(sexp, parent.robj.get());
        });
        self
    }

    /// Get the environment flags.
    pub fn envflags(&self) -> i32 {
        unsafe {
            let sexp = self.robj.get();
            ENVFLAGS(sexp)
        }
    }

    /// Set the environment flags.
    pub fn set_envflags(&mut self, flags: i32) -> &mut Self {
<<<<<<< HEAD
        unsafe {
            let sexp = self.robj.get_mut();
            SET_ENVFLAGS(sexp, flags)
        }
=======
        single_threaded(|| unsafe {
            let sexp = self.robj.get();
            SET_ENVFLAGS(sexp, flags);
        });
>>>>>>> 89a6e236
        self
    }

    /// Iterate over an environment.
    pub fn iter(&self) -> EnvIter {
        unsafe {
            let hashtab = Robj::from_sexp(HASHTAB(self.get()));
            let frame = Robj::from_sexp(FRAME(self.get()));
            if hashtab.is_null() && frame.is_pairlist() {
                EnvIter {
                    hash_table: ListIter::new(),
                    pairlist: frame.as_pairlist().unwrap().iter(),
                }
            } else {
                EnvIter {
                    hash_table: hashtab.as_list().unwrap().values(),
                    pairlist: PairlistIter::new(),
                }
            }
        }
    }

    /// Get the names in an environment.
    /// ```
    /// use extendr_api::prelude::*;
    /// test! {
    ///    let names_and_values : std::collections::HashMap<_, _> = (0..4).map(|i| (format!("n{}", i), r!(i))).collect();
    ///    let env = Environment::from_pairs(global_env(), names_and_values);
    ///    assert_eq!(env.names().collect::<Vec<_>>(), vec!["n0", "n1", "n2", "n3"]);
    /// }
    /// ```
    pub fn names(&self) -> impl Iterator<Item = &str> {
        self.iter().map(|(k, _)| k)
    }

    /// Set or define a variable in an environment.
    /// ```
    /// use extendr_api::prelude::*;
    /// test! {
    ///     let env = Environment::new_with_parent(global_env());
    ///     env.set_local(sym!(x), "harry");
    ///     env.set_local(sym!(x), "fred");
    ///     assert_eq!(env.local(sym!(x)), Ok(r!("fred")));
    /// }
    /// ```
    pub fn set_local<K: Into<Robj>, V: Into<Robj>>(&self, key: K, value: V) {
        let key = key.into();
        let value = value.into();
        if key.is_symbol() {
            single_threaded(|| unsafe {
                Rf_defineVar(key.get(), value.get(), self.get());
            })
        }
    }

    /// Get a variable from an environment, but not its ancestors.
    /// ```
    /// use extendr_api::prelude::*;
    /// test! {
    ///     let env = Environment::new_with_parent(global_env());
    ///     env.set_local(sym!(x), "fred");
    ///     assert_eq!(env.local(sym!(x)), Ok(r!("fred")));
    /// }
    /// ```
    pub fn local<K: Into<Robj>>(&self, key: K) -> Result<Robj> {
        let key = key.into();
        if key.is_symbol() {
            unsafe {
                Ok(Robj::from_sexp(Rf_findVarInFrame3(
                    self.get(),
                    key.get(),
                    1,
                )))
            }
        } else {
            Err(Error::NotFound(key))
        }
    }
}

/// Iterator over the names and values of an environment
///
/// ```
/// use extendr_api::prelude::*;
/// test! {
///     let names_and_values = (0..100).map(|i| (format!("n{}", i), i));
///     let env = Environment::from_pairs(global_env(), names_and_values);
///     let robj = r!(env);
///     let names_and_values = robj.as_environment().unwrap().iter().collect::<Vec<_>>();
///     assert_eq!(names_and_values.len(), 100);
///
///     let small_env = Environment::new_with_capacity(global_env(), 1);
///     small_env.set_local(sym!(x), 1);
///     let names_and_values = small_env.as_environment().unwrap().iter().collect::<Vec<_>>();
///     assert_eq!(names_and_values, vec![("x", r!(1))]);
///
///     let large_env = Environment::new_with_capacity(global_env(), 1000);
///     large_env.set_local(sym!(x), 1);
///     let names_and_values = large_env.as_environment().unwrap().iter().collect::<Vec<_>>();
///     assert_eq!(names_and_values, vec![("x", r!(1))]);
/// }
///
/// ```
#[derive(Clone)]
pub struct EnvIter {
    hash_table: ListIter,
    pairlist: PairlistIter,
}

impl Iterator for EnvIter {
    type Item = (&'static str, Robj);

    fn next(&mut self) -> Option<Self::Item> {
        loop {
            // Environments are a hash table (list) or pair lists (pairlist)
            // Get the first available value from the pair list.
            for (key, value) in &mut self.pairlist {
                // if the key and value are valid, return a pair.
                if !key.is_na() && !value.is_unbound_value() {
                    return Some((key, value));
                }
            }

            // Get the first pairlist from the hash table.
            loop {
                if let Some(obj) = self.hash_table.next() {
                    if !obj.is_null() && obj.is_pairlist() {
                        self.pairlist = obj.as_pairlist().unwrap().iter();
                        break;
                    }
                // continue hash table loop.
                } else {
                    // The hash table is empty, end of iteration.
                    return None;
                }
            }
        }
    }
}

impl std::fmt::Debug for Environment {
    fn fmt(&self, f: &mut std::fmt::Formatter<'_>) -> std::fmt::Result {
        unsafe {
            let sexp = self.get();
            if sexp == R_GlobalEnv {
                write!(f, "global_env()")
            } else if sexp == R_BaseEnv {
                write!(f, "base_env()")
            } else if sexp == R_EmptyEnv {
                write!(f, "empty_env()")
            } else {
                write!(f, "{}", self.deparse().unwrap())
            }
        }
    }
}<|MERGE_RESOLUTION|>--- conflicted
+++ resolved
@@ -99,17 +99,10 @@
 
     /// Set the environment flags.
     pub fn set_envflags(&mut self, flags: i32) -> &mut Self {
-<<<<<<< HEAD
-        unsafe {
+        single_threaded(|| unsafe {
             let sexp = self.robj.get_mut();
-            SET_ENVFLAGS(sexp, flags)
-        }
-=======
-        single_threaded(|| unsafe {
-            let sexp = self.robj.get();
             SET_ENVFLAGS(sexp, flags);
         });
->>>>>>> 89a6e236
         self
     }
 
