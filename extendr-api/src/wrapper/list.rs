--- conflicted
+++ resolved
@@ -405,12 +405,13 @@
     }
 }
 
-<<<<<<< HEAD
 // A borrowed list can be converted to an owned Robj by cloning the Robj
 impl Into<Robj> for &List {
     fn into(self) -> Robj {
         self.robj.to_owned()
-=======
+    }
+}
+
 impl std::fmt::Debug for List {
     fn fmt(&self, f: &mut std::fmt::Formatter<'_>) -> std::fmt::Result {
         if self.names().is_none() {
@@ -436,6 +437,5 @@
                     .join(", ")
             )
         }
->>>>>>> a59d65c5
     }
 }