//! # Common exports for extendr-api.
//!
//! This allows us to be more selective about exports and avoid users
//! using deprecated features.

pub use super::{
<<<<<<< HEAD
    new_owned, print_r_error, print_r_output, FromRobj, RType, FALSE, NA_INTEGER, NA_LOGICAL,
    NA_REAL, NA_STRING, NULL, TRUE,
=======
    print_r_error, print_r_output, FromRobj, IsNA, RType, FALSE, NA_INTEGER, NA_LOGICAL, NA_REAL,
    NA_STRING, NULL, TRUE,
>>>>>>> a3e538ba
};

pub use super::na::*;

pub use super::error::{Error, Result};

pub use super::functions::{
    base_env, base_namespace, blank_scalar_string, blank_string, current_env, empty_env,
    eval_string, eval_string_with_params, find_namespace, find_namespaced_function, global_env,
    global_function, global_var, local_var, na_string, namespace_registry, new_env, nil_value,
    parse, srcref,
};

pub use super::wrapper::symbol::{
    base_symbol, brace_symbol, bracket_2_symbol, bracket_symbol, class_symbol, device_symbol,
    dim_symbol, dimnames_symbol, dollar_symbol, dot_defined, dot_method, dot_package_name,
    dot_target, dots_symbol, double_colon_symbol, lastvalue_symbol, levels_symbol, missing_arg,
    mode_symbol, na_rm_symbol, name_symbol, names_symbol, namespace_env_symbol, package_symbol,
    previous_symbol, quote_symbol, row_names_symbol, seeds_symbol, sort_list_symbol, source_symbol,
    spec_symbol, triple_colon_symbol, tsp_symbol, unbound_value,
};

// Exported macros have crate scope.
pub use crate::{append, append_lang, append_with_name, args, lang, make_lang};

// Exported macros have crate scope.
pub use crate::{
    data_frame, factor, global, list, r, reprint, reprintln, rprint, rprintln, sym, test, var,
};

pub use super::logical::Bool;
pub use super::Cplx;

pub use super::wrapper::{
    AltComplexImpl, AltIntegerImpl, AltLogicalImpl, AltRawImpl, AltRealImpl, AltStringImpl, Altrep,
    AltrepImpl, RArray, RColumn, RMatrix, RMatrix3D,
};

pub use super::wrapper::s4::S4;

pub use super::robj::{IntoRobj, Robj, RobjItertools};

pub use super::thread_safety::{
    catch_r_error, handle_panic, single_threaded, this_thread_id, throw_r_error,
};

pub use super::wrapper::{
    Doubles, EnvIter, Environment, Expression, ExternalPtr, FromList, Function, Integers, Language,
    List, ListIter, Nullable, Pairlist, Primitive, Promise, Raw, Rstr, Symbol,
};

#[cfg(feature = "ndarray")]
pub use super::robj_ndarray::*;

#[cfg(feature = "ndarray")]
pub use ndarray::*;

pub use extendr_macros::{call, extendr, extendr_module, pairlist, Rraw, R};

pub use super::iter::{Int, Logical, Real, StrIter};

pub use std::convert::{TryFrom, TryInto};

pub use std::ops::Index;

pub use super::scalar::*;<|MERGE_RESOLUTION|>--- conflicted
+++ resolved
@@ -4,13 +4,8 @@
 //! using deprecated features.
 
 pub use super::{
-<<<<<<< HEAD
-    new_owned, print_r_error, print_r_output, FromRobj, RType, FALSE, NA_INTEGER, NA_LOGICAL,
-    NA_REAL, NA_STRING, NULL, TRUE,
-=======
     print_r_error, print_r_output, FromRobj, IsNA, RType, FALSE, NA_INTEGER, NA_LOGICAL, NA_REAL,
     NA_STRING, NULL, TRUE,
->>>>>>> a3e538ba
 };
 
 pub use super::na::*;
