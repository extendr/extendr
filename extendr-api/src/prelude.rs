//! # Common exports for extendr-api.
//!
//! This allows us to be more selective about exports and avoid users
//! using deprecated features.

<<<<<<< HEAD
pub use super::{
    new_borrowed, new_owned, print_r_error, print_r_output, FromRobj, IsNA, FALSE, NA_INTEGER,
    NA_LOGICAL, NA_REAL, NA_STRING, NULL, TRUE,
};
=======
pub use super::{FromRobj, IsNA, FALSE, NA_INTEGER, NA_LOGICAL, NA_REAL, NA_STRING, NULL, TRUE};
>>>>>>> 5d5d8d31

pub use super::error::{Error, Result};

pub use super::functions::{
    base_env, base_namespace, base_symbol, blank_scalar_string, blank_string, brace_symbol,
    bracket_2_symbol, bracket_symbol, class_symbol, current_env, device_symbol, dim_symbol,
    dimnames_symbol, dollar_symbol, dot_defined, dot_method, dot_package_name, dot_target,
    dots_symbol, double_colon_symbol, empty_env, find_namespace, global_env, global_function,
    global_var, lastvalue_symbol, levels_symbol, local_var, missing_arg, mode_symbol, na_rm_symbol,
    na_str, na_string, name_symbol, names_symbol, namespace_env_symbol, namespace_registry,
    new_env, new_env_with_capacity, nil_value, package_symbol, previous_symbol, quote_symbol,
    row_names_symbol, seeds_symbol, sort_list_symbol, source_symbol, spec_symbol, srcref,
    triple_colon_symbol, tsp_symbol, unbound_value,
};

pub use crate::{append, append_lang, append_with_name, args, call, lang, make_lang};
pub use crate::{
    c, data_frame, factor, global, list, r, read_table, rep, reprint, reprintln, rprint, rprintln,
    sym, test, var, R,
};

pub use super::logical::Bool;

pub use super::matrix::{RArray, RColumn, RMatrix, RMatrix3D};

pub use super::robj::{Robj, RobjItertools};

pub use super::thread_safety::{
    catch_r_error, handle_panic, single_threaded, this_thread_id, throw_r_error,
};

pub use super::wrapper::{
    Character, Env, Expr, Func, Lang, List, Nullable, Pairlist, Primitive, Promise, Raw, Symbol,
};

#[cfg(feature = "ndarray")]
pub use super::robj_ndarray::*;

#[cfg(feature = "ndarray")]
pub use ndarray::*;

pub use extendr_macros::{extendr, extendr_module};

pub use super::iter::{
    EnvIter, IntegerIter, ListIter, LogicalIter, PairlistIter, PairlistTagIter, RealIter, StrIter,
};<|MERGE_RESOLUTION|>--- conflicted
+++ resolved
@@ -3,14 +3,10 @@
 //! This allows us to be more selective about exports and avoid users
 //! using deprecated features.
 
-<<<<<<< HEAD
 pub use super::{
     new_borrowed, new_owned, print_r_error, print_r_output, FromRobj, IsNA, FALSE, NA_INTEGER,
     NA_LOGICAL, NA_REAL, NA_STRING, NULL, TRUE,
 };
-=======
-pub use super::{FromRobj, IsNA, FALSE, NA_INTEGER, NA_LOGICAL, NA_REAL, NA_STRING, NULL, TRUE};
->>>>>>> 5d5d8d31
 
 pub use super::error::{Error, Result};
 
