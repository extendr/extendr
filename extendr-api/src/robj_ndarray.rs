--- conflicted
+++ resolved
@@ -160,14 +160,6 @@
 make_array_view_2!(c64, "Not a complex number matrix.", Error::ExpectedComplex);
 make_array_view_2!(Rstr, "Not a string matrix.", Error::ExpectedString);
 
-<<<<<<< HEAD
-make_array_view_2!(Rbool, "Not a logical matrix.");
-make_array_view_2!(i32, "Not an integer matrix.");
-make_array_view_2!(f64, "Not a floating point matrix.");
-//make_array_view_2!(u8, "Not a raw matrix.");
-
-=======
->>>>>>> 974cddc4
 impl<A, S, D> TryFrom<&ArrayBase<S, D>> for Robj
 where
     S: Data<Elem = A>,
@@ -207,7 +199,6 @@
     }
 }
 
-<<<<<<< HEAD
 impl<A, S, D> TryFrom<ArrayBase<S, D>> for Robj
 where
     S: Data<Elem = A>,
@@ -223,26 +214,6 @@
     }
 }
 
-#[cfg(test)]
-mod tests {
-    use super::*;
-    use duplicate::duplicate;
-
-    #[test]
-    fn test_from_robj() {
-        test! {
-            assert_eq!(
-                <ArrayView1<f64>>::from_robj(&Robj::from(1.)),
-                Ok(ArrayView1::<f64>::from(&[1.][..]))
-            );
-            assert_eq!(
-                <ArrayView1<i32>>::from_robj(&Robj::from(1)),
-                Ok(ArrayView1::<i32>::from(&[1][..]))
-            );
-            assert_eq!(
-                <ArrayView1<Rbool>>::from_robj(&Robj::from(true)),
-                Ok(ArrayView1::<Rbool>::from(&[TRUE][..]))
-=======
 #[cfg(test)]
 mod test {
     use super::*;
@@ -302,140 +273,62 @@
     #[rstest]
     #[case(
         // An empty array should still convert to an empty R array with the same shape
-        &Array4::<i32>::zeros((0, 1, 2, 3).f()),
+        Array4::<i32>::zeros((0, 1, 2, 3).f()),
         "array(integer(), c(0, 1, 2, 3))"
     )]
     #[case(
-        &array![1., 2., 3.],
+        array![1., 2., 3.],
         "array(c(1, 2, 3))"
     )]
     #[case(
         // We give both R and Rust the same 1d vector and tell them both to read it as a matrix in C order.
         // Therefore these arrays should be the same.
-        &Array::from_shape_vec((2, 3), vec![1., 2., 3., 4., 5., 6.]).unwrap(),
+        Array::from_shape_vec((2, 3), vec![1., 2., 3., 4., 5., 6.]).unwrap(),
         "matrix(c(1, 2, 3, 4, 5, 6), nrow=2, byrow=TRUE)"
     )]
     #[case(
         // We give both R and Rust the same 1d vector and tell them both to read it as a matrix
         // in fortran order. Therefore these arrays should be the same.
-        &Array::from_shape_vec((2, 3).f(), vec![1., 2., 3., 4., 5., 6.]).unwrap(),
+        Array::from_shape_vec((2, 3).f(), vec![1., 2., 3., 4., 5., 6.]).unwrap(),
         "matrix(c(1, 2, 3, 4, 5, 6), nrow=2, byrow=FALSE)"
     )]
     #[case(
         // We give both R and Rust the same 1d vector and tell them both to read it as a 3d array
         // in fortran order. Therefore these arrays should be the same.
-        &Array::from_shape_vec((1, 2, 3).f(), vec![1, 2, 3, 4, 5, 6]).unwrap(),
+        Array::from_shape_vec((1, 2, 3).f(), vec![1, 2, 3, 4, 5, 6]).unwrap(),
         "array(1:6, c(1, 2, 3))"
     )]
     #[case(
         // We give R a 1d vector and tell it to read it as a 3d vector
         // Then we give Rust the equivalent vector manually split out.
-        &array![[[1, 5], [3, 7]], [[2, 6], [4, 8]]],
+        array![[[1, 5], [3, 7]], [[2, 6], [4, 8]]],
         "array(1:8, dim=c(2, 2, 2))"
     )]
-    fn test_to_robj<T>(#[case] array: T, #[case] r_expr: &str)
-    where
-        Robj: TryFrom<T>,
-        <Robj as TryFrom<T>>::Error: std::fmt::Debug,
+    fn test_to_robj<ElementType, DimType>(
+        #[case] array: Array<ElementType, DimType>,
+        #[case] r_expr: &str,
+    ) where
+        Robj: TryFrom<Array<ElementType, DimType>>,
+        for<'a> Robj: TryFrom<&'a Array<ElementType, DimType>>,
+        <robj::Robj as TryFrom<Array<ElementType, DimType>>>::Error: std::fmt::Debug,
+        for<'a> <robj::Robj as TryFrom<&'a Array<ElementType, DimType>>>::Error: std::fmt::Debug,
     {
         // Tests for the Rust → R conversion, so we therefore perform the
         // comparison in R
         test! {
+            // Test for borrowed array
+            assert_eq!(
+                &(Robj::try_from(&array).unwrap()),
+                &eval_string(r_expr).unwrap()
+            );
+            // Test for owned array
             assert_eq!(
                 &(Robj::try_from(array).unwrap()),
                 &eval_string(r_expr).unwrap()
->>>>>>> 974cddc4
             );
-
-            let robj = R!("matrix(c(1, 2, 3, 4, 5, 6, 7, 8), ncol=2, nrow=4)")?;
-            let mx = <ArrayView2<f64>>::from_robj(&robj)?;
-            assert_eq!(mx[[0, 0]], 1.0);
-            assert_eq!(mx[[1, 0]], 2.0);
-            assert_eq!(mx[[2, 0]], 3.0);
-            assert_eq!(mx[[3, 0]], 4.0);
-            assert_eq!(mx[[0, 1]], 5.0);
-            assert_eq!(mx[[1, 1]], 6.0);
-            assert_eq!(mx[[2, 1]], 7.0);
-            assert_eq!(mx[[3, 1]], 8.0);
-
-            // check basic logic of fortran-order matrices.
-            let col0 = mx.column(0);
-            assert_eq!(col0[0], 1.0);
-            assert_eq!(col0[1], 2.0);
-            assert_eq!(col0[2], 3.0);
-            assert_eq!(col0[3], 4.0);
-
-            // check integer matrices
-            let robj = R!("matrix(c(1L, 2L, 3L, 4L, 5L, 6L, 7L, 8L), ncol=2, nrow=4)")?;
-            let mx = <ArrayView2<i32>>::from_robj(&robj)?;
-            assert_eq!(mx[[0, 0]], 1);
-            assert_eq!(mx[[1, 0]], 2);
-            assert_eq!(mx[[2, 0]], 3);
-            assert_eq!(mx[[3, 0]], 4);
-            assert_eq!(mx[[0, 1]], 5);
-            assert_eq!(mx[[1, 1]], 6);
-            assert_eq!(mx[[2, 1]], 7);
-            assert_eq!(mx[[3, 1]], 8);
-
-            // check logical matrices
-            let robj = R!("matrix(c(T, T, T, T, F, F, F, F), ncol=2, nrow=4)")?;
-            let mx = <ArrayView2<Rbool>>::from_robj(&robj)?;
-            assert_eq!(mx[[0, 0]], TRUE);
-            assert_eq!(mx[[1, 0]], TRUE);
-            assert_eq!(mx[[2, 0]], TRUE);
-            assert_eq!(mx[[3, 0]], TRUE);
-            assert_eq!(mx[[0, 1]], FALSE);
-            assert_eq!(mx[[1, 1]], FALSE);
-            assert_eq!(mx[[2, 1]], FALSE);
-            assert_eq!(mx[[3, 1]], FALSE);
-
-            // check raw matrices
-            // let robj = r!(Matrix::new(vec![1_u8, 2, 3, 4, 5, 6, 7, 8], 4, 2));
-            // let mx = <ArrayView2<u8>>::from_robj(&robj)?;
-            // assert_eq!(mx[[0, 0]], 1);
-            // assert_eq!(mx[[1, 0]], 2);
-            // assert_eq!(mx[[2, 0]], 3);
-            // assert_eq!(mx[[3, 0]], 4);
-            // assert_eq!(mx[[0, 1]], 5);
-            // assert_eq!(mx[[1, 1]], 6);
-            // assert_eq!(mx[[2, 1]], 7);
-            // assert_eq!(mx[[3, 1]], 8);
-        }
-    }
-
-    #[test]
-    fn test_to_robj() {
-        test! {
-            duplicate!{
-                [
-                    array robj;
-
-                    // An empty array should still convert to an empty R array with the same shape
-                    [Array4::<i32>::zeros((0, 1, 2, 3).f())] ["array(integer(), c(0, 1, 2, 3))"];
-
-                    [array![1., 2., 3.]] ["array(c(1, 2, 3))"];
-
-                    // We give both R and Rust the same 1d vector and tell them both to read it as a matrix
-                    // in C order. Therefore these arrays should be the same.
-                    [Array::from_shape_vec((2, 3), vec![1., 2., 3., 4., 5., 6.]).unwrap()] ["matrix(c(1, 2, 3, 4, 5, 6), nrow=2, byrow=TRUE)"];
-
-                    // We give both R and Rust the same 1d vector and tell them both to read it as a matrix
-                    // in fortran order. Therefore these arrays should be the same.
-                    [Array::from_shape_vec((2, 3).f(), vec![1., 2., 3., 4., 5., 6.]).unwrap()] ["matrix(c(1, 2, 3, 4, 5, 6), nrow=2, byrow=FALSE)"];
-
-                    // We give both R and Rust the same 1d vector and tell them both to read it as a 3d array
-                    // in fortran order. Therefore these arrays should be the same.
-                    [Array::from_shape_vec((1, 2, 3).f(), vec![1, 2, 3, 4, 5, 6]).unwrap()] ["array(1:6, c(1, 2, 3))"];
-
-                    // We give R a 1d vector and tell it to read it as a 3d vector
-                    // Then we give Rust the equivalent vector manually split out.
-                    [array![[[1, 5], [3, 7]], [[2, 6], [4, 8]]]] ["array(1:8, dim=c(2, 2, 2))"];
-                ]
-                assert_eq!(&Robj::try_from(array)?, &R!(robj)?);
-                assert_eq!(&Robj::try_from(&array)?, &R!(robj)?);
-            }
-        }
-    }
+        }
+    }
+
     #[test]
     fn test_round_trip() {
         test! {
@@ -454,23 +347,4 @@
             }
         }
     }
-
-    #[test]
-    fn test_round_trip() {
-        test! {
-            let rvals = [
-                R!("matrix(c(1L, 2L, 3L, 4L, 5L, 6L), nrow=2)"),
-                R!("array(1:8, c(4, 2))")
-            ];
-            for rval in rvals {
-                let rval = rval.unwrap();
-                let rust_arr= <ArrayView2<i32>>::from_robj(&rval).unwrap();
-                let r_arr: Robj = (&rust_arr).try_into().unwrap();
-                assert_eq!(
-                    rval,
-                    r_arr
-                );
-            }
-        }
-    }
 }