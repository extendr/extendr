<<<<<<< HEAD
/*!
Defines conversions between R objects and the [ndarray](https://docs.rs/ndarray/latest/ndarray/) crate, which offers native Rust array types and numerical computation routines.

To enable these conversions, you must first enable the `ndarray` feature for extendr:
```toml
[dependencies]
extendr-api = { version = "0.3.1", features = ["ndarray"] }
```

Specifically, extendr supports the following conversions:
* [`Robj` → `ArrayView1`](FromRobj#impl-FromRobj<%27a>-for-ArrayView1<%27a%2C%20T>), for when you have an R vector that you want to analyse in Rust:
    ```rust
    use extendr_api::prelude::*;
    use ndarray::ArrayView1;

    #[extendr]
    fn describe_vector(vector: ArrayView1<f64>){
        println!("This R vector has length {:?}", vector.len())
    }
    ```
* [`Robj` → `ArrayView2`](FromRobj#impl-FromRobj<%27a>-for-ArrayView2<%27a%2C%20f64>), for when you have an R matrix that you want to analyse in Rust.
    ```rust
    use extendr_api::prelude::*;
    use ndarray::ArrayView2;

    #[extendr]
    fn describe_matrix(matrix: ArrayView2<f64>){
        println!("This R matrix has shape {:?}", matrix.dim())
    }
    ```
* [`ArrayBase` → `Robj`](Robj#impl-TryFrom<ArrayBase<S%2C%20D>>-for-Robj), for when you want to return a reference to an [`ndarray`] Array from Rust back to R.
    ```rust
    use extendr_api::prelude::*;
    use ndarray::Array2;

    #[extendr]
    fn return_matrix() -> Robj {
        Array2::<f64>::zeros((4, 4)).try_into().unwrap()
    }
    ```

The item type (ie the `T` in [`Array2<T>`]) can be a variety of Rust types that can represent scalars: [`u32`], [`i32`], [`f64`] and, if you have the `num_complex` compiled feature
enabled, `Complex<f64>`. Items can also be extendr's wrapper types: [`Rbool`], [`Rint`], [`Rfloat`] and [`Rcplx`].

Note that the extendr-ndarray integration only supports accessing R arrays as [`ArrayView`], which are immutable.
Therefore, instead of directly editing the input array, it is recommended that you therefore return a new array from your `#[extendr]`-annotated function, which you allocate in Rust.
It will then be copied into a new block of memory managed by R.
This is made easier by the fact that [ndarray allocates a new array automatically when performing operations on array references](ArrayBase#binary-operators-with-array-and-scalar):
```rust
use extendr_api::prelude::*;
use ndarray::Array2;

#[extendr]
fn scalar_multiplication(matrix: ArrayView2<f64>, scalar: f64) -> Robj {
    (&matrix * scalar).try_into().unwrap()
}
```

For all array uses in Rust, refer to the [`ndarray::ArrayBase`] documentation, which explains the usage for all of the above types.
*/
=======
//! Defines conversions between R objects and the [ndarray](https://docs.rs/ndarray/latest/ndarray/) crate, which offers native Rust array types and numerical computation routines.
//!
//! To enable these conversions, you must first enable the `ndarray` feature for extendr:
//! ```toml
//! [dependencies]
//! extendr-api = { version = "0.3.1", features = ["ndarray"] }
//! ```
//!
//! Specifically, extendr supports the following conversions:
//! * [`Robj` → `ArrayView1`](FromRobj#impl-FromRobj<%27a>-for-ArrayView1<%27a%2C%20T>), for when you have an R vector that you want to analyse in Rust:
//!     ```rust
//!     use extendr_api::prelude::*;
//!     use ndarray::ArrayView1;
//!
//!     #[extendr]
//!     fn describe_vector(vector: ArrayView1<f64>){
//!         println!("This R vector has length {:?}", vector.len())
//!     }
//!     ```
//! * [`Robj` → `ArrayView2`](FromRobj#impl-FromRobj<%27a>-for-ArrayView2<%27a%2C%20f64>), for when you have an R matrix that you want to analyse in Rust.
//!     ```rust
//!     use extendr_api::prelude::*;
//!     use ndarray::ArrayView2;
//!
//!     #[extendr]
//!     fn describe_matrix(matrix: ArrayView2<f64>){
//!         println!("This R matrix has shape {:?}", matrix.dim())
//!     }
//!     ```
//! * [`ArrayBase` → `Robj`](Robj#impl-TryFrom<ArrayBase<S%2C%20D>>-for-Robj), for when you want to return a reference to an [`ndarray`] Array from Rust back to R.
//!     ```rust
//!     use extendr_api::prelude::*;
//!     use ndarray::Array2;
//!
//!     #[extendr]
//!     fn return_matrix() -> Robj {
//!         Array2::<f64>::zeros((4, 4)).try_into().unwrap()
//!     }
//!     ```
//!
//! Note that the extendr-ndarray integration only supports accessing R arrays as [`ArrayView`], which are immutable.
//! Therefore, instead of directly editing the input array, it is recommended that you instead return a new array from your `#[extendr]`-annotated function, which you allocate in Rust.
//! It will then be copied into a new block of memory managed by R.
//! This is made easier by the fact that [ndarray allocates a new array automatically when performing operations on array references](ArrayBase#binary-operators-with-array-and-scalar):
//! ```rust
//! use extendr_api::prelude::*;
//! use ndarray::Array2;
//!
//! #[extendr]
//! fn scalar_multiplication(matrix: ArrayView2<f64>, scalar: f64) -> Robj {
//!     (&matrix * scalar).try_into().unwrap()
//! }
//!```
//!
//! For all array uses in Rust, refer to the [`ndarray::ArrayBase`] documentation, which explains the usage for all of the above types.
>>>>>>> 74c26c3c
#[doc(hidden)]
use ndarray::prelude::*;
use ndarray::{Data, ShapeBuilder};

use crate::prelude::{c64, dim_symbol, Rcplx, Rfloat, Rint};
use crate::*;

impl<'a, T> FromRobj<'a> for ArrayView1<'a, T>
where
    Robj: AsTypedSlice<'a, T>,
{
    /// Convert an R object to a `ndarray` ArrayView1.
    fn from_robj(robj: &'a Robj) -> std::result::Result<Self, &'static str> {
        if let Some(v) = robj.as_typed_slice() {
            Ok(ArrayView1::<'a, T>::from(v))
        } else {
            Err("Not a vector of the correct type.")
        }
    }
}

macro_rules! make_array_view_1 {
    ($type: ty, $error_fn: expr) => {
        impl<'a> TryFrom<&'a Robj> for ArrayView1<'a, $type> {
            type Error = crate::Error;

            fn try_from(robj: &Robj) -> Result<Self> {
                if let Some(v) = robj.as_typed_slice() {
                    Ok(ArrayView1::<'a, $type>::from(v))
                } else {
                    Err($error_fn(robj.clone()))
                }
            }
        }
    };

    ($type: ty, $error_fn: expr) => {
        impl<'a> TryFrom<Robj> for ArrayView1<'a, $type> {
            type Error = crate::Error;

            fn try_from(robj: Robj) -> Result<Self> {
                Self::try_from(&robj)
            }
        }
    };
}

macro_rules! make_array_view_2 {
    ($type: ty, $error_str: expr, $error_fn: expr) => {
        impl<'a> FromRobj<'a> for ArrayView2<'a, $type> {
            /// Convert an R object to a `ndarray` ArrayView2.
            fn from_robj(robj: &'a Robj) -> std::result::Result<Self, &'static str> {
                <ArrayView2<'a, $type>>::try_from(robj).map_err(|_| $error_str)
            }
        }

        impl<'a> TryFrom<&'_ Robj> for ArrayView2<'a, $type> {
            type Error = crate::Error;
            fn try_from(robj: &Robj) -> Result<Self> {
                if robj.is_matrix() {
                    let nrows = robj.nrows();
                    let ncols = robj.ncols();
                    if let Some(v) = robj.as_typed_slice() {
                        // use fortran order.
                        let shape = (nrows, ncols).into_shape().f();
                        return ArrayView2::from_shape(shape, v)
                            .map_err(|err| Error::NDArrayShapeError(err));
                    } else {
                        return Err($error_fn(robj.clone()));
                    }
                }
                return Err(Error::ExpectedMatrix(robj.clone()));
            }
        }

        impl<'a> TryFrom<Robj> for ArrayView2<'a, $type> {
            type Error = crate::Error;
            fn try_from(robj: Robj) -> Result<Self> {
                Self::try_from(&robj)
            }
        }
    };
}
make_array_view_1!(Rbool, Error::ExpectedLogical);
make_array_view_1!(Rint, Error::ExpectedInteger);
make_array_view_1!(i32, Error::ExpectedInteger);
make_array_view_1!(u32, Error::ExpectedInteger);
make_array_view_1!(Rfloat, Error::ExpectedReal);
make_array_view_1!(f64, Error::ExpectedReal);
make_array_view_1!(Rcplx, Error::ExpectedComplex);
make_array_view_1!(c64, Error::ExpectedComplex);
make_array_view_1!(Rstr, Error::ExpectedString);

make_array_view_2!(Rbool, "Not a logical matrix.", Error::ExpectedLogical);
make_array_view_2!(Rint, "Not an integer matrix.", Error::ExpectedInteger);
make_array_view_2!(i32, "Not an integer matrix.", Error::ExpectedInteger);
make_array_view_2!(u32, "Not an integer matrix.", Error::ExpectedInteger);
make_array_view_2!(Rfloat, "Not a floating point matrix.", Error::ExpectedReal);
make_array_view_2!(f64, "Not a floating point matrix.", Error::ExpectedReal);
make_array_view_2!(
    Rcplx,
    "Not a complex number matrix.",
    Error::ExpectedComplex
);
make_array_view_2!(c64, "Not a complex number matrix.", Error::ExpectedComplex);
make_array_view_2!(Rstr, "Not a string matrix.", Error::ExpectedString);

impl<A, S, D> TryFrom<&ArrayBase<S, D>> for Robj
where
    S: Data<Elem = A>,
    A: Copy + ToVectorValue,
    D: Dimension,
{
    type Error = Error;

    /// Converts a reference to an ndarray Array into an equivalent R array.
    /// The data itself is copied.
    fn try_from(value: &ArrayBase<S, D>) -> Result<Self> {
        // Refer to https://github.com/rust-ndarray/ndarray/issues/1060 for an excellent discussion
        // on how to convert from `ndarray` types to R/fortran arrays
        // This thread has informed the design decisions made here.

        // In general, transposing and then iterating an ndarray in C-order (`iter()`) is exactly
        // equivalent to iterating that same array in Fortan-order (which `ndarray` doesn't currently support)
        value
            .t()
            .iter()
            // Since we only have a reference, we have to copy all elements so that we can own the entire R array
            .copied()
            .collect_robj()
            .set_attrib(
                dim_symbol(),
                value
                    .shape()
                    .iter()
                    .map(|x| i32::try_from(*x))
                    .collect::<std::result::Result<Vec<i32>, <i32 as TryFrom<usize>>::Error>>()
                    .map_err(|_err| {
                        Error::Other(String::from(
                            "One or more array dimensions were too large to be handled by R.",
                        ))
                    })?,
            )
    }
}

impl<A, S, D> TryFrom<ArrayBase<S, D>> for Robj
where
    S: Data<Elem = A>,
    A: Copy + ToVectorValue,
    D: Dimension,
{
    type Error = Error;

    /// Converts an ndarray Array into an equivalent R array.
    /// The data itself is copied.
    fn try_from(value: ArrayBase<S, D>) -> Result<Self> {
        Robj::try_from(&value)
    }
}

#[cfg(test)]
mod test {
    use super::*;
    use crate::FromRobj;
    use ndarray::array;
    use rstest::rstest;

    #[rstest]
    // Scalars
    #[case(
        "1.0",
        ArrayView1::<f64>::from(&[1.][..])
    )]
    #[case(
        "1L",
        ArrayView1::<i32>::from(&[1][..])
    )]
    #[case(
        "TRUE",
        ArrayView1::<Rbool>::from(&[TRUE][..])
    )]
    // Matrices
    #[case(
       "matrix(c(1, 2, 3, 4, 5, 6, 7, 8), ncol=2, nrow=4)",
        <Array2<f64>>::from_shape_vec((4, 2).f(), vec![1.0, 2.0, 3.0, 4.0, 5.0, 6.0, 7.0, 8.0]).unwrap()
    )]
    #[case(
        // Testing the memory layout is Fortran
        "matrix(c(1, 2, 3, 4, 5, 6, 7, 8), ncol=2, nrow=4)[, 1]",
        <Array2<f64>>::from_shape_vec((4, 2).f(), vec![1.0, 2.0, 3.0, 4.0, 5.0, 6.0, 7.0, 8.0]).unwrap().column(0).to_owned()
    )]
    #[case(
        "matrix(c(1L, 2L, 3L, 4L, 5L, 6L, 7L, 8L), ncol=2, nrow=4)",
        <Array2<i32>>::from_shape_vec((4, 2).f(), vec![1, 2, 3, 4, 5, 6, 7, 8]).unwrap()
    )]
    #[case(
        "matrix(c(T, T, T, T, F, F, F, F), ncol=2, nrow=4)",
        <Array2<Rbool>>::from_shape_vec((4, 2).f(), vec![true.into(), true.into(), true.into(), true.into(), false.into(), false.into(), false.into(), false.into()]).unwrap()
    )]
    fn test_from_robj<DataType, DimType>(
        #[case] left: &'static str,
        #[case] right: ArrayBase<DataType, DimType>,
    ) where
        DataType: Data,
        for<'a> ArrayView<'a, <DataType as ndarray::RawData>::Elem, DimType>: FromRobj<'a>,
        DimType: Dimension,
        <DataType as ndarray::RawData>::Elem: PartialEq + std::fmt::Debug,
    {
        // Tests for the R → Rust conversion
        test! {
            let left_robj = eval_string(left).unwrap();
            let left_array = <ArrayView<DataType::Elem, DimType>>::from_robj(&left_robj).unwrap();
            assert_eq!( left_array, right );
        }
    }

    #[rstest]
    #[case(
        // An empty array should still convert to an empty R array with the same shape
        Array4::<i32>::zeros((0, 1, 2, 3).f()),
        "array(integer(), c(0, 1, 2, 3))"
    )]
    #[case(
        array![1., 2., 3.],
        "array(c(1, 2, 3))"
    )]
    #[case(
        // We give both R and Rust the same 1d vector and tell them both to read it as a matrix in C order.
        // Therefore these arrays should be the same.
        Array::from_shape_vec((2, 3), vec![1., 2., 3., 4., 5., 6.]).unwrap(),
        "matrix(c(1, 2, 3, 4, 5, 6), nrow=2, byrow=TRUE)"
    )]
    #[case(
        // We give both R and Rust the same 1d vector and tell them both to read it as a matrix
        // in fortran order. Therefore these arrays should be the same.
        Array::from_shape_vec((2, 3).f(), vec![1., 2., 3., 4., 5., 6.]).unwrap(),
        "matrix(c(1, 2, 3, 4, 5, 6), nrow=2, byrow=FALSE)"
    )]
    #[case(
        // We give both R and Rust the same 1d vector and tell them both to read it as a 3d array
        // in fortran order. Therefore these arrays should be the same.
        Array::from_shape_vec((1, 2, 3).f(), vec![1, 2, 3, 4, 5, 6]).unwrap(),
        "array(1:6, c(1, 2, 3))"
    )]
    #[case(
        // We give R a 1d vector and tell it to read it as a 3d vector
        // Then we give Rust the equivalent vector manually split out.
        array![[[1, 5], [3, 7]], [[2, 6], [4, 8]]],
        "array(1:8, dim=c(2, 2, 2))"
    )]
    fn test_to_robj<ElementType, DimType>(
        #[case] array: Array<ElementType, DimType>,
        #[case] r_expr: &str,
    ) where
        Robj: TryFrom<Array<ElementType, DimType>>,
        for<'a> Robj: TryFrom<&'a Array<ElementType, DimType>>,
        <robj::Robj as TryFrom<Array<ElementType, DimType>>>::Error: std::fmt::Debug,
        for<'a> <robj::Robj as TryFrom<&'a Array<ElementType, DimType>>>::Error: std::fmt::Debug,
    {
        // Tests for the Rust → R conversion, so we therefore perform the
        // comparison in R
        test! {
            // Test for borrowed array
            assert_eq!(
                &(Robj::try_from(&array).unwrap()),
                &eval_string(r_expr).unwrap()
            );
            // Test for owned array
            assert_eq!(
                &(Robj::try_from(array).unwrap()),
                &eval_string(r_expr).unwrap()
            );
        }
    }

    #[test]
    fn test_round_trip() {
        test! {
            let rvals = [
                R!("matrix(c(1L, 2L, 3L, 4L, 5L, 6L), nrow=2)"),
                R!("array(1:8, c(4, 2))")
            ];
            for rval in rvals {
                let rval = rval.unwrap();
                let rust_arr= <ArrayView2<i32>>::from_robj(&rval).unwrap();
                let r_arr: Robj = (&rust_arr).try_into().unwrap();
                assert_eq!(
                    rval,
                    r_arr
                );
            }
        }
    }
}<|MERGE_RESOLUTION|>--- conflicted
+++ resolved
@@ -1,4 +1,3 @@
-<<<<<<< HEAD
 /*!
 Defines conversions between R objects and the [ndarray](https://docs.rs/ndarray/latest/ndarray/) crate, which offers native Rust array types and numerical computation routines.
 
@@ -44,7 +43,7 @@
 enabled, `Complex<f64>`. Items can also be extendr's wrapper types: [`Rbool`], [`Rint`], [`Rfloat`] and [`Rcplx`].
 
 Note that the extendr-ndarray integration only supports accessing R arrays as [`ArrayView`], which are immutable.
-Therefore, instead of directly editing the input array, it is recommended that you therefore return a new array from your `#[extendr]`-annotated function, which you allocate in Rust.
+Therefore, instead of directly editing the input array, it is recommended that you instead return a new array from your `#[extendr]`-annotated function, which you allocate in Rust.
 It will then be copied into a new block of memory managed by R.
 This is made easier by the fact that [ndarray allocates a new array automatically when performing operations on array references](ArrayBase#binary-operators-with-array-and-scalar):
 ```rust
@@ -59,63 +58,6 @@
 
 For all array uses in Rust, refer to the [`ndarray::ArrayBase`] documentation, which explains the usage for all of the above types.
 */
-=======
-//! Defines conversions between R objects and the [ndarray](https://docs.rs/ndarray/latest/ndarray/) crate, which offers native Rust array types and numerical computation routines.
-//!
-//! To enable these conversions, you must first enable the `ndarray` feature for extendr:
-//! ```toml
-//! [dependencies]
-//! extendr-api = { version = "0.3.1", features = ["ndarray"] }
-//! ```
-//!
-//! Specifically, extendr supports the following conversions:
-//! * [`Robj` → `ArrayView1`](FromRobj#impl-FromRobj<%27a>-for-ArrayView1<%27a%2C%20T>), for when you have an R vector that you want to analyse in Rust:
-//!     ```rust
-//!     use extendr_api::prelude::*;
-//!     use ndarray::ArrayView1;
-//!
-//!     #[extendr]
-//!     fn describe_vector(vector: ArrayView1<f64>){
-//!         println!("This R vector has length {:?}", vector.len())
-//!     }
-//!     ```
-//! * [`Robj` → `ArrayView2`](FromRobj#impl-FromRobj<%27a>-for-ArrayView2<%27a%2C%20f64>), for when you have an R matrix that you want to analyse in Rust.
-//!     ```rust
-//!     use extendr_api::prelude::*;
-//!     use ndarray::ArrayView2;
-//!
-//!     #[extendr]
-//!     fn describe_matrix(matrix: ArrayView2<f64>){
-//!         println!("This R matrix has shape {:?}", matrix.dim())
-//!     }
-//!     ```
-//! * [`ArrayBase` → `Robj`](Robj#impl-TryFrom<ArrayBase<S%2C%20D>>-for-Robj), for when you want to return a reference to an [`ndarray`] Array from Rust back to R.
-//!     ```rust
-//!     use extendr_api::prelude::*;
-//!     use ndarray::Array2;
-//!
-//!     #[extendr]
-//!     fn return_matrix() -> Robj {
-//!         Array2::<f64>::zeros((4, 4)).try_into().unwrap()
-//!     }
-//!     ```
-//!
-//! Note that the extendr-ndarray integration only supports accessing R arrays as [`ArrayView`], which are immutable.
-//! Therefore, instead of directly editing the input array, it is recommended that you instead return a new array from your `#[extendr]`-annotated function, which you allocate in Rust.
-//! It will then be copied into a new block of memory managed by R.
-//! This is made easier by the fact that [ndarray allocates a new array automatically when performing operations on array references](ArrayBase#binary-operators-with-array-and-scalar):
-//! ```rust
-//! use extendr_api::prelude::*;
-//! use ndarray::Array2;
-//!
-//! #[extendr]
-//! fn scalar_multiplication(matrix: ArrayView2<f64>, scalar: f64) -> Robj {
-//!     (&matrix * scalar).try_into().unwrap()
-//! }
-//!```
-//!
-//! For all array uses in Rust, refer to the [`ndarray::ArrayBase`] documentation, which explains the usage for all of the above types.
->>>>>>> 74c26c3c
 #[doc(hidden)]
 use ndarray::prelude::*;
 use ndarray::{Data, ShapeBuilder};
