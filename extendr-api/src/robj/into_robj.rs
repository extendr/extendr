use super::*;
use crate::scalar::Scalar;
use crate::single_threaded;

pub(crate) fn str_to_character(s: &str) -> SEXP {
    unsafe {
        if s.is_na() {
            R_NaString
        } else {
            single_threaded(|| {
                Rf_mkCharLenCE(
                    s.as_ptr() as *const raw::c_char,
                    s.len() as i32,
                    cetype_t_CE_UTF8,
                )
            })
        }
    }
}

/// Convert a null to an Robj.
impl From<()> for Robj {
    fn from(_: ()) -> Self {
        // Note: we do not need to protect this.
        unsafe { Robj::from_sexp(R_NilValue) }
    }
}

/// Convert a Result to an Robj.
///
/// Panics if there is an error.
///
/// To use the ?-operator, an extendr-function must return either extendr_api::result::Result<T> or `std::result::Result<T,E>`.
/// Use of panic! in extendr is discouraged due to memory leakage.
///
/// Alternative behaviors enabled by feature toggles:
/// extendr-api supports different conversions from `Result<T,E>` into `Robj`.
/// Below, `x_ok` represents an R variable on R side which was returned from rust via `T::into_robj()` or similar.
/// Likewise, `x_err` was returned to R side from rust via `E::into_robj()` or similar.
/// extendr-api
/// * `result_list`: `Ok(T)` is encoded as `list(ok = x_ok, err = NULL)` and `Err` as `list(ok = NULL, err = e_err)`.
/// * `result_condition'`: `Ok(T)` is encoded as `x_ok` and `Err(E)` as `condition(msg="extendr_error", value = x_err, class=c("extendr_error", "error", "condition"))`
/// * More than one enabled feature: Only one feature gate will take effect, the current order of precedence is [`result_list`, `result_condition`, ... ].
/// * Neither of the above (default): `Ok(T)` is encoded as `x_ok`and `Err(E)` will trigger `throw_r_error()`, which is discouraged.
/// ```
/// use extendr_api::prelude::*;
/// fn my_func() -> Result<f64> {
///     Ok(1.0)
/// }
///
/// test! {
///     assert_eq!(r!(my_func()), r!(1.0));
/// }
/// ```
#[cfg(not(any(feature = "result_list", feature = "result_condition")))]
impl<T, E> From<std::result::Result<T, E>> for Robj
where
    T: Into<Robj>,
    E: std::fmt::Debug,
{
    fn from(res: std::result::Result<T, E>) -> Self {
        res.unwrap().into()
    }
}

/// Convert a Result to an Robj. Return either Ok value or Err value wrapped in an
/// error condition. This allows using ? operator in functions
/// and returning [Result<T>] without panicking on Err. T must implement IntoRobj.
///
/// Returns Ok value as is. Returns Err wrapped in an R error condition. The Err is placed in
/// $value field of the condition, and its message is set to 'extendr_err'
/// ```
/// use extendr_api::prelude::*;
/// fn my_func() -> Result<f64> {
///     Ok(1.0)
/// }
///
/// test! {
///     assert_eq!(r!(my_func()), r!(1.0));
/// }
///
/// //ok and err type is any IntoRobj
/// fn my_err_f() -> std::result::Result<f64, f64> {
///     Err(42.0) // return err float
/// }
///
/// test! {
///     assert_eq!(
///         r!(my_err_f()),
///         R!(
/// "structure(list(message = 'extendr_err',
/// value = 42.0), class = c('extendr_error', 'error', 'condition'))"
///         ).unwrap()
///     );
/// }
///
/// ```
#[cfg(all(feature = "result_condition", not(feature = "result_list")))]
impl<T, E> From<std::result::Result<T, E>> for Robj
where
    T: Into<Robj>,
    E: Into<Robj>,
{
    fn from(res: std::result::Result<T, E>) -> Self {
        match res {
            Ok(x) => x.into(),
            Err(x) => { list!(message = "extendr_err", value = x) }
                // can only imagine this would ever fail due to memory allocation error, but then panicking is the right choice
                .expect("internal error: failed to create an R list")
                .set_class(["extendr_error", "error", "condition"])
                .expect("internal error: failed to set class"),
        }
    }
}

/// Convert a Result to an R `List` with an `ok` and `err` elements.
/// This allows using ? operator in functions
/// and returning [std::result::Result<T,E> or extendr_api::result::Result<T>]
/// without panicking on Err.
///
///
/// ```
/// use extendr_api::prelude::*;
/// fn my_err_f() -> std::result::Result<f64, String> {
///     Err("We have water in the engine room!".to_string())
/// }
/// fn my_ok_f() -> std::result::Result<f64, String> {
///     Ok(123.123)
/// }
///
/// test! {
///     assert_eq!(
///         r!(my_err_f()),
///         R!("x=list(ok=NULL, err='We have water in the engine room!')
///             class(x)='extendr_result'
///             x"
///         ).unwrap()
///     );
///     assert_eq!(
///         r!(my_ok_f()),
///         R!("x = list(ok=123.123, err=NULL)
///             class(x)='extendr_result'
///             x"
///         ).unwrap()
///     );
/// }
///
/// ```
#[cfg(feature = "result_list")]
impl<T, E> From<std::result::Result<T, E>> for Robj
where
    T: Into<Robj>,
    E: Into<Robj>,
{
    fn from(res: std::result::Result<T, E>) -> Self {
        match res {
            Ok(x) => list!(ok = x, err = NULL),
            Err(x) => {
                let err_robj = x.into_robj();
                if err_robj.is_null() {
                    panic!("Internal error: result_list not allowed to return NULL as err-value")
                }
                list!(ok = NULL, err = err_robj)
            }
        }
        // can only imagine this would ever fail due to memory allocation error, but then panicking is the right choice
        .expect("Internal error: failed to create an R list")
        .set_class(&["extendr_result"])
        .expect("Internal error: failed to set class")
        .into()
    }
}

// string conversions from Error trait to Robj and String
impl From<Error> for Robj {
    fn from(res: Error) -> Self {
        res.to_string().into()
    }
}
impl From<Error> for String {
    fn from(res: Error) -> Self {
        res.to_string()
    }
}

/// Convert an Robj reference into a borrowed Robj.
impl From<&Robj> for Robj {
    // Note: we should probably have a much better reference
    // mechanism as double-free or underprotection is a distinct possibility.
    fn from(val: &Robj) -> Self {
        unsafe { Robj::from_sexp(val.get()) }
    }
}

pub trait IntoRobj {
    fn into_robj(self) -> Robj;
}

impl<T> IntoRobj for T
where
    Robj: From<T>,
{
    fn into_robj(self) -> Robj {
        self.into()
    }
}

/// `ToVectorValue` is a trait that allows many different types
/// to be converted to vectors. It is used as a type parameter
/// to `collect_robj()`.
pub trait ToVectorValue {
    fn sexptype() -> SEXPTYPE {
        0
    }

    fn to_real(&self) -> f64
    where
        Self: Sized,
    {
        0.
    }

    fn to_complex(&self) -> Rcomplex
    where
        Self: Sized,
    {
        Rcomplex { r: 0., i: 0. }
    }

    fn to_integer(&self) -> i32
    where
        Self: Sized,
    {
        std::i32::MIN
    }

    fn to_logical(&self) -> i32
    where
        Self: Sized,
    {
        std::i32::MIN
    }

    fn to_raw(&self) -> u8
    where
        Self: Sized,
    {
        0
    }

    fn to_sexp(&self) -> SEXP
    where
        Self: Sized,
    {
        unsafe { R_NilValue }
    }
}

macro_rules! impl_real_tvv {
    ($t: ty) => {
        impl ToVectorValue for $t {
            fn sexptype() -> SEXPTYPE {
                REALSXP
            }

            fn to_real(&self) -> f64 {
                *self as f64
            }
        }

        impl ToVectorValue for &$t {
            fn sexptype() -> SEXPTYPE {
                REALSXP
            }

            fn to_real(&self) -> f64 {
                **self as f64
            }
        }

        impl ToVectorValue for Option<$t> {
            fn sexptype() -> SEXPTYPE {
                REALSXP
            }

            fn to_real(&self) -> f64 {
                if self.is_some() {
                    self.unwrap() as f64
                } else {
                    unsafe { R_NaReal }
                }
            }
        }
    };
}

impl_real_tvv!(f64);
impl_real_tvv!(f32);

// Since these types might exceeds the max or min of R's 32bit integer, we need
// to return as REALSXP
impl_real_tvv!(i64);
impl_real_tvv!(u32);
impl_real_tvv!(u64);
impl_real_tvv!(usize);

macro_rules! impl_complex_tvv {
    ($t: ty) => {
        impl ToVectorValue for $t {
            fn sexptype() -> SEXPTYPE {
                CPLXSXP
            }

            fn to_complex(&self) -> Rcomplex {
                unsafe { std::mem::transmute(*self) }
            }
        }

        impl ToVectorValue for &$t {
            fn sexptype() -> SEXPTYPE {
                CPLXSXP
            }

            fn to_complex(&self) -> Rcomplex {
                unsafe { std::mem::transmute(**self) }
            }
        }
    };
}

impl_complex_tvv!(c64);
impl_complex_tvv!(Rcplx);
impl_complex_tvv!((f64, f64));

macro_rules! impl_integer_tvv {
    ($t: ty) => {
        impl ToVectorValue for $t {
            fn sexptype() -> SEXPTYPE {
                INTSXP
            }

            fn to_integer(&self) -> i32 {
                *self as i32
            }
        }

        impl ToVectorValue for &$t {
            fn sexptype() -> SEXPTYPE {
                INTSXP
            }

            fn to_integer(&self) -> i32 {
                **self as i32
            }
        }

        impl ToVectorValue for Option<$t> {
            fn sexptype() -> SEXPTYPE {
                INTSXP
            }

            fn to_integer(&self) -> i32 {
                if self.is_some() {
                    self.unwrap() as i32
                } else {
                    unsafe { R_NaInt }
                }
            }
        }
    };
}

impl_integer_tvv!(i8);
impl_integer_tvv!(i16);
impl_integer_tvv!(i32);
impl_integer_tvv!(u16);

impl ToVectorValue for u8 {
    fn sexptype() -> SEXPTYPE {
        RAWSXP
    }

    fn to_raw(&self) -> u8 {
        *self
    }
}

impl ToVectorValue for &u8 {
    fn sexptype() -> SEXPTYPE {
        RAWSXP
    }

    fn to_raw(&self) -> u8 {
        **self
    }
}

macro_rules! impl_str_tvv {
    ($t: ty) => {
        impl ToVectorValue for $t {
            fn sexptype() -> SEXPTYPE {
                STRSXP
            }

            fn to_sexp(&self) -> SEXP
            where
                Self: Sized,
            {
                str_to_character(self.as_ref())
            }
        }

        impl ToVectorValue for &$t {
            fn sexptype() -> SEXPTYPE {
                STRSXP
            }

            fn to_sexp(&self) -> SEXP
            where
                Self: Sized,
            {
                str_to_character(self.as_ref())
            }
        }

        impl ToVectorValue for Option<$t> {
            fn sexptype() -> SEXPTYPE {
                STRSXP
            }

            fn to_sexp(&self) -> SEXP
            where
                Self: Sized,
            {
                if let Some(s) = self {
                    str_to_character(s.as_ref())
                } else {
                    unsafe { R_NaString }
                }
            }
        }
    };
}

impl_str_tvv! {&str}
impl_str_tvv! {String}

impl ToVectorValue for bool {
    fn sexptype() -> SEXPTYPE {
        LGLSXP
    }

    fn to_logical(&self) -> i32
    where
        Self: Sized,
    {
        *self as i32
    }
}

impl ToVectorValue for &bool {
    fn sexptype() -> SEXPTYPE {
        LGLSXP
    }

    fn to_logical(&self) -> i32
    where
        Self: Sized,
    {
        **self as i32
    }
}

impl ToVectorValue for Rbool {
    fn sexptype() -> SEXPTYPE {
        LGLSXP
    }

    fn to_logical(&self) -> i32
    where
        Self: Sized,
    {
        self.inner()
    }
}

impl ToVectorValue for &Rbool {
    fn sexptype() -> SEXPTYPE {
        LGLSXP
    }

    fn to_logical(&self) -> i32
    where
        Self: Sized,
    {
        self.inner()
    }
}

impl ToVectorValue for Option<bool> {
    fn sexptype() -> SEXPTYPE {
        LGLSXP
    }

    fn to_logical(&self) -> i32 {
        if self.is_some() {
            self.unwrap() as i32
        } else {
            unsafe { R_NaInt }
        }
    }
}

// Not thread safe.
fn fixed_size_collect<I>(iter: I, len: usize) -> Robj
where
    I: Iterator,
    I: Sized,
    I::Item: ToVectorValue,
{
    single_threaded(|| unsafe {
        // Length of the vector is known in advance.
        let sexptype = I::Item::sexptype();
        if sexptype != 0 {
            let res = Robj::alloc_vector(sexptype, len);
            let sexp = res.get();
            match sexptype {
                REALSXP => {
                    let ptr = REAL(sexp);
                    for (i, v) in iter.enumerate() {
                        *ptr.add(i) = v.to_real();
                    }
                }
                CPLXSXP => {
                    let ptr = COMPLEX(sexp);
                    for (i, v) in iter.enumerate() {
                        *ptr.add(i) = v.to_complex();
                    }
                }
                INTSXP => {
                    let ptr = INTEGER(sexp);
                    for (i, v) in iter.enumerate() {
                        *ptr.add(i) = v.to_integer();
                    }
                }
                LGLSXP => {
                    let ptr = LOGICAL(sexp);
                    for (i, v) in iter.enumerate() {
                        *ptr.add(i) = v.to_logical();
                    }
                }
                STRSXP => {
                    for (i, v) in iter.enumerate() {
                        SET_STRING_ELT(sexp, i as isize, v.to_sexp());
                    }
                }
                RAWSXP => {
                    let ptr = RAW(sexp);
                    for (i, v) in iter.enumerate() {
                        *ptr.add(i) = v.to_raw();
                    }
                }
                _ => {
                    panic!("unexpected SEXPTYPE in collect_robj");
                }
            }
            res
        } else {
            Robj::from(())
        }
    })
}

/// Extensions to iterators for R objects including [RobjItertools::collect_robj()].
pub trait RobjItertools: Iterator {
    /// Convert a wide range of iterators to Robj.
    /// ```
    /// use extendr_api::prelude::*;
    ///
    /// test! {
    /// // Integer iterators.
    /// let robj = (0..3).collect_robj();
    /// assert_eq!(robj.as_integer_vector().unwrap(), vec![0, 1, 2]);
    ///
    /// // Logical iterators.
    /// let robj = (0..3).map(|x| x % 2 == 0).collect_robj();
    /// assert_eq!(robj.as_logical_vector().unwrap(), vec![TRUE, FALSE, TRUE]);
    ///
    /// // Numeric iterators.
    /// let robj = (0..3).map(|x| x as f64).collect_robj();
    /// assert_eq!(robj.as_real_vector().unwrap(), vec![0., 1., 2.]);
    ///
    /// // String iterators.
    /// let robj = (0..3).map(|x| format!("{}", x)).collect_robj();
    /// assert_eq!(robj.as_str_vector(), Some(vec!["0", "1", "2"]));
    /// }
    /// ```
    fn collect_robj(self) -> Robj
    where
        Self: Iterator,
        Self: Sized,
        Self::Item: ToVectorValue,
    {
        if let (len, Some(max)) = self.size_hint() {
            if len == max {
                return fixed_size_collect(self, len);
            }
        }
        // If the size is indeterminate, create a vector and call recursively.
        let vec: Vec<_> = self.collect();
        assert!(vec.iter().size_hint() == (vec.len(), Some(vec.len())));
        vec.into_iter().collect_robj()
    }

    /// Collects an iterable into an [`RArray`].
    /// The iterable must yield items column by column (aka Fortan order)
    ///
    /// # Arguments
    ///
    /// * `dims` - an array containing the length of each dimension
    fn collect_rarray<'a, const LEN: usize>(
        self,
        dims: [usize; LEN],
    ) -> Result<RArray<Self::Item, [usize; LEN]>>
    where
        Self: Iterator,
        Self: Sized,
        Self::Item: ToVectorValue,
        Robj: AsTypedSlice<'a, Self::Item>,
        Self::Item: 'a,
    {
        let vector = self.collect_robj();
        let prod = dims.iter().product::<usize>();
        if prod != vector.len() {
            return Err(Error::Other(format!(
                "The vector length ({}) does not match the length implied by the dimensions ({})",
                vector.len(),
                prod
            )));
        }
        let mut robj =
            vector.set_attrib(wrapper::symbol::dim_symbol(), dims.iter().collect_robj())?;
        let data = robj
            .as_typed_slice_mut()
            .ok_or(Error::Other(
                "Unknown error in converting to slice".to_string(),
            ))?
            .as_mut_ptr();
        Ok(RArray::from_parts(robj, data, dims))
    }
}

// Thanks to *pretzelhammer* on stackoverflow for this.
impl<T> RobjItertools for T where T: Iterator {}

// Scalars which are ToVectorValue
impl<T> From<T> for Robj
where
    T: ToVectorValue,
{
    fn from(scalar: T) -> Self {
        Some(scalar).into_iter().collect_robj()
    }
}

// We would love to do a blanket IntoIterator impl.
// But the matching rules would clash with the above.
macro_rules! impl_from_iter {
    ($t: ty) => {
        impl<'a, T> From<$t> for Robj
        where
            Self: 'a,
            T: Clone + 'a,
            T: ToVectorValue,
        {
            fn from(val: $t) -> Self {
                val.iter().cloned().collect_robj()
            }
        }
    };
}

macro_rules! impl_from_into_iter {
    ($t: ty) => {
        impl<'a, T> From<$t> for Robj
        where
            Self: 'a,
            T: 'a,
            &'a T: ToVectorValue,
        {
            fn from(val: $t) -> Self {
                val.into_iter().collect_robj()
            }
        }
    };
}

macro_rules! impl_from_as_iterator {
    ($t: ty) => {
        impl<T> From<$t> for Robj
        where
            $t: RobjItertools,
            <$t as Iterator>::Item: ToVectorValue,
            T: ToVectorValue,
        {
            fn from(val: $t) -> Self {
                val.collect_robj()
            }
        }
    };
}

// impl<T> From<Range<T>> for Robj
// where
//     Range<T> : RobjItertools,
//     <Range<T> as Iterator>::Item: ToVectorValue,
//     T : ToVectorValue
// {
//     fn from(val: Range<T>) -> Self {
//         val.collect_robj()
//     }
// } //

// Template constants are still unstable in rust.
impl_from_iter! {[T; 1]}
impl_from_iter! {[T; 2]}
impl_from_iter! {[T; 3]}
impl_from_iter! {[T; 4]}
impl_from_iter! {[T; 5]}
impl_from_iter! {[T; 6]}
impl_from_iter! {[T; 7]}
impl_from_iter! {[T; 8]}
impl_from_iter! {[T; 9]}
impl_from_iter! {[T; 10]}
impl_from_iter! {[T; 11]}
impl_from_iter! {[T; 12]}
impl_from_iter! {[T; 13]}
impl_from_iter! {[T; 14]}
impl_from_iter! {[T; 15]}
impl_from_iter! {[T; 16]}
impl_from_iter! {[T; 17]}
impl_from_iter! {[T; 18]}
impl_from_iter! {[T; 19]}
impl_from_iter! {Vec<T>}
impl_from_iter! {&Vec<T>}

impl_from_into_iter! {&'a [T]}

impl_from_as_iterator! {Range<T>}
impl_from_as_iterator! {RangeInclusive<T>}

impl From<Vec<Robj>> for Robj {
    /// Convert a vector of Robj into a list.
    fn from(val: Vec<Robj>) -> Self {
        List::from_values(val.iter()).into()
    }
}

impl From<Vec<Rstr>> for Robj {
    /// Convert a vector of Rstr into strings.
    fn from(val: Vec<Rstr>) -> Self {
        Strings::from_values(val.into_iter()).into()
    }
}

impl From<Vec<Rint>> for Robj {
    /// Convert a vector of Rint into integers.
    fn from(val: Vec<Rint>) -> Self {
        Integers::from_values(val.into_iter()).into()
    }
}

impl From<Vec<Rfloat>> for Robj {
    /// Convert a vector of Rfloat into doubles.
    fn from(val: Vec<Rfloat>) -> Self {
        Doubles::from_values(val.into_iter()).into()
    }
}

#[cfg(test)]
<<<<<<< HEAD
mod test;
=======
mod test {
    use super::*;

    #[test]
    fn test_collect_rarray_matrix() {
        test! {
            // Check that collect_rarray works the same as R's matrix() function
            let rmat = (1i32..=16).collect_rarray([4, 4]);
            assert!(rmat.is_ok());
            assert_eq!(Robj::from(rmat), R!("matrix(1:16, nrow=4)").unwrap());
        }
    }

    #[test]
    fn test_collect_rarray_tensor() {
        test! {
            // Check that collect_rarray works the same as R's array() function
            let rmat = (1i32..=16).collect_rarray([2, 4, 2]);
            assert!(rmat.is_ok());
            assert_eq!(Robj::from(rmat), R!("array(1:16, dim=c(2, 4, 2))").unwrap());
        }
    }

    #[test]
    fn test_collect_rarray_matrix_failure() {
        test! {
            // Check that collect_rarray fails when given an invalid shape
            let rmat = (1i32..=16).collect_rarray([3, 3]);
            assert!(rmat.is_err());
            let msg = rmat.unwrap_err().to_string();
            assert!(msg.contains('9'));
            assert!(msg.contains("dimension"));
        }
    }

    #[test]
    fn test_collect_tensor_failure() {
        test! {
            // Check that collect_rarray fails when given an invalid shape
            let rmat = (1i32..=16).collect_rarray([3, 3, 3]);
            assert!(rmat.is_err());
            let msg = rmat.unwrap_err().to_string();
            assert!(msg.contains("27"));
            assert!(msg.contains("dimension"));
        }
    }
}
>>>>>>> 922ff11e
<|MERGE_RESOLUTION|>--- conflicted
+++ resolved
@@ -778,54 +778,4 @@
 }
 
 #[cfg(test)]
-<<<<<<< HEAD
-mod test;
-=======
-mod test {
-    use super::*;
-
-    #[test]
-    fn test_collect_rarray_matrix() {
-        test! {
-            // Check that collect_rarray works the same as R's matrix() function
-            let rmat = (1i32..=16).collect_rarray([4, 4]);
-            assert!(rmat.is_ok());
-            assert_eq!(Robj::from(rmat), R!("matrix(1:16, nrow=4)").unwrap());
-        }
-    }
-
-    #[test]
-    fn test_collect_rarray_tensor() {
-        test! {
-            // Check that collect_rarray works the same as R's array() function
-            let rmat = (1i32..=16).collect_rarray([2, 4, 2]);
-            assert!(rmat.is_ok());
-            assert_eq!(Robj::from(rmat), R!("array(1:16, dim=c(2, 4, 2))").unwrap());
-        }
-    }
-
-    #[test]
-    fn test_collect_rarray_matrix_failure() {
-        test! {
-            // Check that collect_rarray fails when given an invalid shape
-            let rmat = (1i32..=16).collect_rarray([3, 3]);
-            assert!(rmat.is_err());
-            let msg = rmat.unwrap_err().to_string();
-            assert!(msg.contains('9'));
-            assert!(msg.contains("dimension"));
-        }
-    }
-
-    #[test]
-    fn test_collect_tensor_failure() {
-        test! {
-            // Check that collect_rarray fails when given an invalid shape
-            let rmat = (1i32..=16).collect_rarray([3, 3, 3]);
-            assert!(rmat.is_err());
-            let msg = rmat.unwrap_err().to_string();
-            assert!(msg.contains("27"));
-            assert!(msg.contains("dimension"));
-        }
-    }
-}
->>>>>>> 922ff11e
+mod test;