//! R object handling.
//!
//! See. [Writing R Extensions](https://cran.r-project.org/doc/manuals/R-exts.html)
//!
//! Fundamental principals:
//!
//! * Any function that can break the protection mechanism is unsafe.
//! * Users should be able to do almost everything without using `libR_sys`.
//! * The interface should be friendly to R users without Rust experience.
//!
use libR_sys::*;
use prelude::{c64, Rcplx};
use std::os::raw;

use crate::*;

use crate::scalar::{Rbool, Rfloat, Rint};
use std::collections::HashMap;
use std::iter::IntoIterator;
use std::ops::{Range, RangeInclusive};

// deprecated
mod from_robj;

mod debug;
mod into_robj;
mod operators;
mod rinternals;
mod try_from_robj;

#[cfg(test)]
mod tests;

pub use from_robj::*;
pub use into_robj::*;
pub use iter::*;
pub use operators::Operators;
pub use operators::*;
pub use rinternals::Rinternals;

/// Wrapper for an R S-expression pointer (SEXP).
///
/// Create R objects from rust types and iterators:
///
/// ```
/// use extendr_api::prelude::*;
/// test! {
///     // Different ways of making integer scalar 1.
///     let non_na : Option<i32> = Some(1);
///     let a : Robj = vec![1].into();
///     let b = r!(1);
///     let c = r!(vec![1]);
///     let d = r!(non_na);
///     let e = r!([1]);
///     assert_eq!(a, b);
///     assert_eq!(a, c);
///     assert_eq!(a, d);
///     assert_eq!(a, e);
///
///     // Different ways of making boolean scalar TRUE.
///     let a : Robj = true.into();
///     let b = r!(TRUE);
///     assert_eq!(a, b);
///
///     // Create a named list
///     let a = list!(a = 1, b = "x");
///     assert_eq!(a.len(), 2);
///
///     // Use an iterator (like 1:10)
///     let a = r!(1 ..= 10);
///     assert_eq!(a, r!([1, 2, 3, 4, 5, 6, 7, 8, 9, 10]));
///
///     // Use an iterator (like (1:10)[(1:10) %% 3 == 0])
///     let a = (1 ..= 10).filter(|v| v % 3 == 0).collect_robj();
///     assert_eq!(a, r!([3, 6, 9]));
/// }
/// ```
///
/// Convert to/from Rust vectors.
///
/// ```
/// use extendr_api::prelude::*;
/// test! {
///     let a : Robj = r!(vec![1., 2., 3., 4.]);
///     let b : Vec<f64> = a.as_real_vector().unwrap();
///     assert_eq!(a.len(), 4);
///     assert_eq!(b, vec![1., 2., 3., 4.]);
/// }
/// ```
///
/// Iterate over names and values.
///
/// ```
/// use extendr_api::prelude::*;
/// test! {
///     let abc = list!(a = 1, b = "x", c = vec![1, 2]);
///     let names : Vec<_> = abc.names().unwrap().collect();
///     let names_and_values : Vec<_> = abc.as_list().unwrap().iter().collect();
///     assert_eq!(names, vec!["a", "b", "c"]);
///     assert_eq!(names_and_values, vec![("a", r!(1)), ("b", r!("x")), ("c", r!(vec![1, 2]))]);
/// }
/// ```
///
/// NOTE: as much as possible we wish to make this object safe (ie. no segfaults).
///
/// If you avoid using unsafe functions it is more likely that you will avoid
/// panics and segfaults. We will take great trouble to ensure that this
/// is true.
///
pub struct Robj {
    inner: SEXP,
}

impl Clone for Robj {
    fn clone(&self) -> Self {
        unsafe { Robj::from_sexp(self.get()) }
    }
}

impl Default for Robj {
    fn default() -> Self {
        Robj::from(())
    }
}

pub trait GetSexp {
    /// Get a copy of the underlying SEXP.
    ///
    /// # Safety
    ///
    /// Access to a raw SEXP pointer can cause undefined behaviour and is not thread safe.
    unsafe fn get(&self) -> SEXP;

    /// Get a reference to a Robj for this type.
    fn as_robj(&self) -> &Robj;

    /// Get a mutable reference to a Robj for this type.
    fn as_robj_mut(&mut self) -> &mut Robj;
}

impl GetSexp for Robj {
    unsafe fn get(&self) -> SEXP {
        self.inner
    }

    fn as_robj(&self) -> &Robj {
        unsafe { std::mem::transmute(&self.inner) }
    }

    fn as_robj_mut(&mut self) -> &mut Robj {
        unsafe { std::mem::transmute(&mut self.inner) }
    }
}

pub trait Slices: GetSexp {
    /// Get an immutable slice to this object's data.
    ///
    /// # Safety
    ///
    /// Unless the type is correct, this will cause undefined behaviour.
    /// Creating this slice will also instatiate and Altrep objects.
    unsafe fn as_typed_slice_raw<T>(&self) -> &[T] {
        let len = XLENGTH(self.get()) as usize;
        let data = DATAPTR_RO(self.get()) as *const T;
        std::slice::from_raw_parts(data, len)
    }

    /// Get a mutable slice to this object's data.
    ///
    /// # Safety
    ///
    /// Unless the type is correct, this will cause undefined behaviour.
    /// Creating this slice will also instatiate and Altrep objects.
    /// Not all obejects (especially not list and strings) support this.
    unsafe fn as_typed_slice_raw_mut<T>(&mut self) -> &mut [T] {
        let len = XLENGTH(self.get()) as usize;
        let data = DATAPTR(self.get()) as *mut T;
        std::slice::from_raw_parts_mut(data, len)
    }
}

impl Slices for Robj {}

pub trait Length: GetSexp {
    /// Get the extended length of the object.
    /// ```
    /// use extendr_api::prelude::*;
    /// test! {
    ///
    /// let a : Robj = r!(vec![1., 2., 3., 4.]);
    /// assert_eq!(a.len(), 4);
    /// }
    /// ```
    fn len(&self) -> usize {
        unsafe { Rf_xlength(self.get()) as usize }
    }

    /// Returns `true` if the `Robj` contains no elements.
    /// ```
    /// use extendr_api::prelude::*;
    /// test! {
    ///
    /// let a : Robj = r!(vec![0.; 0]); // length zero of numeric vector
    /// assert_eq!(a.is_empty(), true);
    /// }
    /// ```
    fn is_empty(&self) -> bool {
        self.len() == 0
    }
}

impl Length for Robj {}

impl Robj {
    pub fn from_sexp(sexp: SEXP) -> Self {
        single_threaded(|| {
            unsafe { ownership::protect(sexp) };
            Robj { inner: sexp }
        })
    }

    /// A ref of an robj can be constructed from a ref to a SEXP
    /// as they have the same layout.
    pub fn from_sexp_ref(sexp: &SEXP) -> &Self {
        unsafe { std::mem::transmute(sexp) }
    }
}

pub trait Types: GetSexp {
    #[doc(hidden)]
    /// Get the XXXSXP type of the object.
    fn sexptype(&self) -> u32 {
        unsafe { TYPEOF(self.get()) as u32 }
    }

    /// Get the type of an R object.
    /// ```
    /// use extendr_api::prelude::*;
    /// test! {
    ///     assert_eq!(r!(NULL).rtype(), Rtype::Null);
    ///     assert_eq!(sym!(xyz).rtype(), Rtype::Symbol);
    ///     assert_eq!(r!(Pairlist::from_pairs(vec![("a", r!(1))])).rtype(), Rtype::Pairlist);
    ///     assert_eq!(R!("function() {}")?.rtype(), Rtype::Function);
    ///     assert_eq!(Environment::new_with_parent(global_env()).rtype(), Rtype::Environment);
    ///     assert_eq!(lang!("+", 1, 2).rtype(), Rtype::Language);
    ///     assert_eq!(r!(Primitive::from_string("if")).rtype(), Rtype::Special);
    ///     assert_eq!(r!(Primitive::from_string("+")).rtype(), Rtype::Builtin);
    ///     assert_eq!(r!(Rstr::from_string("hello")).rtype(), Rtype::Rstr);
    ///     assert_eq!(r!(TRUE).rtype(), Rtype::Logicals);
    ///     assert_eq!(r!(1).rtype(), Rtype::Integers);
    ///     assert_eq!(r!(1.0).rtype(), Rtype::Doubles);
    ///     assert_eq!(r!("1").rtype(), Rtype::Strings);
    ///     assert_eq!(r!(List::from_values(&[1, 2])).rtype(), Rtype::List);
    ///     assert_eq!(parse("x + y")?.rtype(), Rtype::Expressions);
    ///     assert_eq!(r!(Raw::from_bytes(&[1_u8, 2, 3])).rtype(), Rtype::Raw);
    /// }
    /// ```
    fn rtype(&self) -> Rtype {
        match self.sexptype() {
            NILSXP => Rtype::Null,
            SYMSXP => Rtype::Symbol,
            LISTSXP => Rtype::Pairlist,
            CLOSXP => Rtype::Function,
            ENVSXP => Rtype::Environment,
            PROMSXP => Rtype::Promise,
            LANGSXP => Rtype::Language,
            SPECIALSXP => Rtype::Special,
            BUILTINSXP => Rtype::Builtin,
            CHARSXP => Rtype::Rstr,
            LGLSXP => Rtype::Logicals,
            INTSXP => Rtype::Integers,
            REALSXP => Rtype::Doubles,
            CPLXSXP => Rtype::Complexes,
            STRSXP => Rtype::Strings,
            DOTSXP => Rtype::Dot,
            ANYSXP => Rtype::Any,
            VECSXP => Rtype::List,
            EXPRSXP => Rtype::Expressions,
            BCODESXP => Rtype::Bytecode,
            EXTPTRSXP => Rtype::ExternalPtr,
            WEAKREFSXP => Rtype::WeakRef,
            RAWSXP => Rtype::Raw,
            S4SXP => Rtype::S4,
            _ => Rtype::Unknown,
        }
    }

    fn as_any(&self) -> Rany {
        unsafe {
            match self.sexptype() {
                NILSXP => Rany::Null(std::mem::transmute(self.as_robj())),
                SYMSXP => Rany::Symbol(std::mem::transmute(self.as_robj())),
                LISTSXP => Rany::Pairlist(std::mem::transmute(self.as_robj())),
                CLOSXP => Rany::Function(std::mem::transmute(self.as_robj())),
                ENVSXP => Rany::Environment(std::mem::transmute(self.as_robj())),
                PROMSXP => Rany::Promise(std::mem::transmute(self.as_robj())),
                LANGSXP => Rany::Language(std::mem::transmute(self.as_robj())),
                SPECIALSXP => Rany::Special(std::mem::transmute(self.as_robj())),
                BUILTINSXP => Rany::Builtin(std::mem::transmute(self.as_robj())),
                CHARSXP => Rany::Rstr(std::mem::transmute(self.as_robj())),
                LGLSXP => Rany::Logicals(std::mem::transmute(self.as_robj())),
                INTSXP => Rany::Integers(std::mem::transmute(self.as_robj())),
                REALSXP => Rany::Doubles(std::mem::transmute(self.as_robj())),
                CPLXSXP => Rany::Complexes(std::mem::transmute(self.as_robj())),
                STRSXP => Rany::Strings(std::mem::transmute(self.as_robj())),
                DOTSXP => Rany::Dot(std::mem::transmute(self.as_robj())),
                ANYSXP => Rany::Any(std::mem::transmute(self.as_robj())),
                VECSXP => Rany::List(std::mem::transmute(self.as_robj())),
                EXPRSXP => Rany::Expressions(std::mem::transmute(self.as_robj())),
                BCODESXP => Rany::Bytecode(std::mem::transmute(self.as_robj())),
                EXTPTRSXP => Rany::ExternalPtr(std::mem::transmute(self.as_robj())),
                WEAKREFSXP => Rany::WeakRef(std::mem::transmute(self.as_robj())),
                RAWSXP => Rany::Raw(std::mem::transmute(self.as_robj())),
                S4SXP => Rany::S4(std::mem::transmute(self.as_robj())),
                _ => Rany::Unknown(std::mem::transmute(self.as_robj())),
            }
        }
    }
}

impl Types for Robj {}

impl Robj {
    /// Is this object is an `NA` scalar?
    /// Works for character, integer and numeric types.
    ///
    /// ```
    /// use extendr_api::prelude::*;
    /// test! {
    ///
    /// assert_eq!(r!(NA_INTEGER).is_na(), true);
    /// assert_eq!(r!(NA_REAL).is_na(), true);
    /// assert_eq!(r!(NA_STRING).is_na(), true);
    /// }
    /// ```
    pub fn is_na(&self) -> bool {
        if self.len() != 1 {
            false
        } else {
            unsafe {
                let sexp = self.get();
                match self.sexptype() {
                    STRSXP => STRING_ELT(sexp, 0) == libR_sys::R_NaString,
                    INTSXP => *(INTEGER(sexp)) == libR_sys::R_NaInt,
                    LGLSXP => *(LOGICAL(sexp)) == libR_sys::R_NaInt,
                    REALSXP => R_IsNA(*(REAL(sexp))) != 0,
                    CPLXSXP => R_IsNA((*COMPLEX(sexp)).r) != 0,
                    _ => false,
                }
            }
        }
    }

    /// Get a read-only reference to the content of an integer vector.
    /// ```
    /// use extendr_api::prelude::*;
    /// test! {
    ///
    /// let robj = r!([1, 2, 3]);
    /// assert_eq!(robj.as_integer_slice().unwrap(), [1, 2, 3]);
    /// }
    /// ```
    pub fn as_integer_slice<'a>(&self) -> Option<&'a [i32]> {
        self.as_typed_slice()
    }

    /// Convert an [`Robj`] into [`Integers`].
    pub fn as_integers(&self) -> Option<Integers> {
        self.clone().try_into().ok()
    }

    /// Get a `Vec<i32>` copied from the object.
    ///
    /// ```
    /// use extendr_api::prelude::*;
    /// test! {
    ///
    /// let robj = r!([1, 2, 3]);
    /// assert_eq!(robj.as_integer_slice().unwrap(), vec![1, 2, 3]);
    /// }
    /// ```
    pub fn as_integer_vector(&self) -> Option<Vec<i32>> {
        self.as_integer_slice().map(|value| value.to_vec())
    }

    /// Get a read-only reference to the content of a logical vector
    /// using the tri-state [Rbool]. Returns None if not a logical vector.
    /// ```
    /// use extendr_api::prelude::*;
    /// test! {
    ///     let robj = r!([TRUE, FALSE]);
    ///     assert_eq!(robj.as_logical_slice().unwrap(), [TRUE, FALSE]);
    /// }
    /// ```
    pub fn as_logical_slice(&self) -> Option<&[Rbool]> {
        self.as_typed_slice()
    }

    /// Get a `Vec<Rbool>` copied from the object
    /// using the tri-state [`Rbool`].
    /// Returns `None` if not a logical vector.
    ///
    /// ```
    /// use extendr_api::prelude::*;
    /// test! {
    ///     let robj = r!([TRUE, FALSE]);
    ///     assert_eq!(robj.as_logical_vector().unwrap(), vec![TRUE, FALSE]);
    /// }
    /// ```
    pub fn as_logical_vector(&self) -> Option<Vec<Rbool>> {
        self.as_logical_slice().map(|value| value.to_vec())
    }

    /// Get an iterator over logical elements of this slice.
    /// ```
    /// use extendr_api::prelude::*;
    /// test! {
    ///     let robj = r!([TRUE, FALSE, NA_LOGICAL]);
    ///     let mut num_na = 0;
    ///     for val in robj.as_logical_iter().unwrap() {
    ///       if val.is_na() {
    ///           num_na += 1;
    ///       }
    ///     }
    ///     assert_eq!(num_na, 1);
    /// }
    /// ```
    pub fn as_logical_iter(&self) -> Option<impl Iterator<Item = &Rbool>> {
        self.as_logical_slice().map(|slice| slice.iter())
    }

    /// Get a read-only reference to the content of a double vector.
    /// Note: the slice may contain NaN or NA values.
    /// We may introduce a "Real" type to handle this like the Rbool type.
    /// ```
    /// use extendr_api::prelude::*;
    /// test! {
    ///     let robj = r!([Some(1.), None, Some(3.)]);
    ///     let mut tot = 0.;
    ///     for val in robj.as_real_slice().unwrap() {
    ///       if !val.is_na() {
    ///         tot += val;
    ///       }
    ///     }
    ///     assert_eq!(tot, 4.);
    /// }
    /// ```
    pub fn as_real_slice(&self) -> Option<&[f64]> {
        self.as_typed_slice()
    }

    /// Get an iterator over real elements of this slice.
    ///
    /// ```
    /// use extendr_api::prelude::*;
    /// test! {
    ///     let robj = r!([1., 2., 3.]);
    ///     let mut tot = 0.;
    ///     for val in robj.as_real_iter().unwrap() {
    ///       if !val.is_na() {
    ///         tot += val;
    ///       }
    ///     }
    ///     assert_eq!(tot, 6.);
    /// }
    /// ```
    pub fn as_real_iter(&self) -> Option<impl Iterator<Item = &f64>> {
        self.as_real_slice().map(|slice| slice.iter())
    }

    /// Get a `Vec<f64>` copied from the object.
    ///
    /// ```
    /// use extendr_api::prelude::*;
    /// test! {
    ///     let robj = r!([1., 2., 3.]);
    ///     assert_eq!(robj.as_real_vector().unwrap(), vec![1., 2., 3.]);
    /// }
    /// ```
    pub fn as_real_vector(&self) -> Option<Vec<f64>> {
        self.as_real_slice().map(|value| value.to_vec())
    }

    /// Get a read-only reference to the content of an integer or logical vector.
    /// ```
    /// use extendr_api::prelude::*;
    /// test! {
    ///     let robj = r!(Raw::from_bytes(&[1, 2, 3]));
    ///     assert_eq!(robj.as_raw_slice().unwrap(), &[1, 2, 3]);
    /// }
    /// ```
    pub fn as_raw_slice(&self) -> Option<&[u8]> {
        self.as_typed_slice()
    }

    /// Get a read-write reference to the content of an integer or logical vector.
    /// Note that rust slices are 0-based so `slice[1]` is the middle value.
    /// ```
    /// use extendr_api::prelude::*;
    /// test! {
    ///     let mut robj = r!([1, 2, 3]);
    ///     let slice : & mut [i32] = robj.as_integer_slice_mut().unwrap();
    ///     slice[1] = 100;
    ///     assert_eq!(robj, r!([1, 100, 3]));
    /// }
    /// ```
    pub fn as_integer_slice_mut(&mut self) -> Option<&mut [i32]> {
        self.as_typed_slice_mut()
    }

    /// Get a read-write reference to the content of a double vector.
    /// Note that rust slices are 0-based so `slice[1]` is the middle value.
    /// ```
    /// use extendr_api::prelude::*;
    /// test! {
    ///     let mut robj = r!([1.0, 2.0, 3.0]);
    ///     let slice = robj.as_real_slice_mut().unwrap();
    ///     slice[1] = 100.0;
    ///     assert_eq!(robj, r!([1.0, 100.0, 3.0]));
    /// }
    /// ```
    pub fn as_real_slice_mut(&mut self) -> Option<&mut [f64]> {
        self.as_typed_slice_mut()
    }

    /// Get a read-write reference to the content of a raw vector.
    /// ```
    /// use extendr_api::prelude::*;
    /// test! {
    ///     let mut robj = r!(Raw::from_bytes(&[1, 2, 3]));
    ///     let slice = robj.as_raw_slice_mut().unwrap();
    ///     slice[1] = 100;
    ///     assert_eq!(robj, r!(Raw::from_bytes(&[1, 100, 3])));
    /// }
    /// ```
    pub fn as_raw_slice_mut(&mut self) -> Option<&mut [u8]> {
        self.as_typed_slice_mut()
    }

    /// Get a vector of owned strings.
    /// Owned strings have long lifetimes, but are much slower than references.
    /// ```
    /// use extendr_api::prelude::*;
    /// test! {
    ///    let robj1 = Robj::from("xyz");
    ///    assert_eq!(robj1.as_string_vector(), Some(vec!["xyz".to_string()]));
    ///    let robj2 = Robj::from(1);
    ///    assert_eq!(robj2.as_string_vector(), None);
    /// }
    /// ```
    pub fn as_string_vector(&self) -> Option<Vec<String>> {
        self.as_str_iter()
            .map(|iter| iter.map(str::to_string).collect())
    }

    /// Get a vector of string references.
    /// String references (&str) are faster, but have short lifetimes.
    /// ```
    /// use extendr_api::prelude::*;
    /// test! {
    ///    let robj1 = Robj::from("xyz");
    ///    assert_eq!(robj1.as_str_vector(), Some(vec!["xyz"]));
    ///    let robj2 = Robj::from(1);
    ///    assert_eq!(robj2.as_str_vector(), None);
    /// }
    /// ```
    pub fn as_str_vector(&self) -> Option<Vec<&str>> {
        self.as_str_iter().map(|iter| iter.collect())
    }

    /// Get a read-only reference to a scalar string type.
    /// ```
    /// use extendr_api::prelude::*;
    /// test! {
    ///    let robj1 = Robj::from("xyz");
    ///    let robj2 = Robj::from(1);
    ///    assert_eq!(robj1.as_str(), Some("xyz"));
    ///    assert_eq!(robj2.as_str(), None);
    /// }
    /// ```
    pub fn as_str<'a>(&self) -> Option<&'a str> {
        unsafe {
            match self.sexptype() {
                STRSXP => {
                    if self.len() != 1 {
                        None
                    } else {
                        Some(to_str(R_CHAR(STRING_ELT(self.get(), 0)) as *const u8))
                    }
                }
                // CHARSXP => Some(to_str(R_CHAR(self.get()) as *const u8)),
                // SYMSXP => Some(to_str(R_CHAR(PRINTNAME(self.get())) as *const u8)),
                _ => None,
            }
        }
    }

    /// Get a scalar integer.
    /// ```
    /// use extendr_api::prelude::*;
    /// test! {
    ///    let robj1 = Robj::from("xyz");
    ///    let robj2 = Robj::from(1);
    ///    let robj3 = Robj::from(NA_INTEGER);
    ///    assert_eq!(robj1.as_integer(), None);
    ///    assert_eq!(robj2.as_integer(), Some(1));
    ///    assert_eq!(robj3.as_integer(), None);
    /// }
    /// ```
    pub fn as_integer(&self) -> Option<i32> {
        match self.as_integer_slice() {
            Some(slice) if slice.len() == 1 && !slice[0].is_na() => Some(slice[0]),
            _ => None,
        }
    }

    /// Get a scalar real.
    /// ```
    /// use extendr_api::prelude::*;
    /// test! {
    ///    let robj1 = Robj::from(1);
    ///    let robj2 = Robj::from(1.);
    ///    let robj3 = Robj::from(NA_REAL);
    ///    assert_eq!(robj1.as_real(), None);
    ///    assert_eq!(robj2.as_real(), Some(1.));
    ///    assert_eq!(robj3.as_real(), None);
    /// }
    /// ```
    pub fn as_real(&self) -> Option<f64> {
        match self.as_real_slice() {
            Some(slice) if slice.len() == 1 && !slice[0].is_na() => Some(slice[0]),
            _ => None,
        }
    }

    /// Get a scalar rust boolean.
    /// ```
    /// use extendr_api::prelude::*;
    /// test! {
    ///    let robj1 = Robj::from(TRUE);
    ///    let robj2 = Robj::from(1.);
    ///    let robj3 = Robj::from(NA_LOGICAL);
    ///    assert_eq!(robj1.as_bool(), Some(true));
    ///    assert_eq!(robj2.as_bool(), None);
    ///    assert_eq!(robj3.as_bool(), None);
    /// }
    /// ```
    pub fn as_bool(&self) -> Option<bool> {
        match self.as_logical_slice() {
            Some(slice) if slice.len() == 1 && !slice[0].is_na() => Some(slice[0].is_true()),
            _ => None,
        }
    }

    /// Get a scalar boolean as a tri-boolean [Rbool] value.
    /// ```
    /// use extendr_api::prelude::*;
    /// test! {
    ///    let robj1 = Robj::from(TRUE);
    ///    let robj2 = Robj::from([TRUE, FALSE]);
    ///    let robj3 = Robj::from(NA_LOGICAL);
    ///    assert_eq!(robj1.as_logical(), Some(TRUE));
    ///    assert_eq!(robj2.as_logical(), None);
    ///    assert_eq!(robj3.as_logical().unwrap().is_na(), true);
    /// }
    /// ```
    pub fn as_logical(&self) -> Option<Rbool> {
        match self.as_logical_slice() {
            Some(slice) if slice.len() == 1 => Some(slice[0]),
            _ => None,
        }
    }
}

pub trait Eval: GetSexp {
    /// Evaluate the expression in R and return an error or an R object.
    /// ```
    /// use extendr_api::prelude::*;
    /// test! {
    ///
    ///    let add = lang!("+", 1, 2);
    ///    assert_eq!(add.eval().unwrap(), r!(3));
    /// }
    /// ```
    fn eval(&self) -> Result<Robj> {
        self.eval_with_env(&global_env())
    }

    /// Evaluate the expression in R and return an error or an R object.
    /// ```
    /// use extendr_api::prelude::*;
    /// test! {
    ///
    ///    let add = lang!("+", 1, 2);
    ///    assert_eq!(add.eval_with_env(&global_env()).unwrap(), r!(3));
    /// }
    /// ```
    fn eval_with_env(&self, env: &Environment) -> Result<Robj> {
        single_threaded(|| unsafe {
            let mut error: raw::c_int = 0;
            let res = R_tryEval(self.get(), env.get(), &mut error as *mut raw::c_int);
            if error != 0 {
                Err(Error::EvalError(Robj::from_sexp(self.get())))
            } else {
                Ok(Robj::from_sexp(res))
            }
        })
    }

    /// Evaluate the expression and return NULL or an R object.
    /// ```
    /// use extendr_api::prelude::*;
    /// test! {
    ///    let bad = lang!("imnotavalidfunctioninR", 1, 2);
    ///    assert_eq!(bad.eval_blind(), r!(NULL));
    /// }
    /// ```
    fn eval_blind(&self) -> Robj {
        let res = self.eval();
        if let Ok(robj) = res {
            robj
        } else {
            Robj::from(())
        }
    }
}

impl Eval for Robj {}

/// Generic access to typed slices in an [`Robj`].
pub trait AsTypedSlice<'a, T>
where
    Self: 'a,
{
    fn as_typed_slice(&self) -> Option<&'a [T]>
    where
        Self: 'a;

    fn as_typed_slice_mut(&mut self) -> Option<&'a mut [T]>
    where
        Self: 'a;
}

/// Trait for providing rust with a typed pointer to an R scalar/vector type.
///
/// R data are hidden behind [`SEXP`] opaque pointers with an identifier
/// for the underlying r storage type. Thus this trait is only meaningful for
/// [`SEXP`]-wrappers.
///
/// [`SEXP`]: libR_sys::SEXP
/// Marker for the R object modes / types represented as a value.
trait SexpAsPtr {
    /// See [`Rtype`] for reference.
    const R_TYPE_ID: u32;
    /// Corresponding rust type to `R_TYPE_ID`.
    type Type;
    /// Returns a typed pointer to the underlying value
    fn as_(x: SEXP) -> *mut Self::Type;
}

impl SexpAsPtr for Rbool {
    /// Corresponds to `logical` in R
    const R_TYPE_ID: u32 = LGLSXP;
    type Type = raw::c_int;
    fn as_(x: SEXP) -> *mut Self::Type {
        unsafe { INTEGER(x) }
    }
}
impl SexpAsPtr for i32 {
    /// Corresponds to `integer` in R
    const R_TYPE_ID: u32 = INTSXP;
    type Type = raw::c_int;
    fn as_(x: SEXP) -> *mut Self::Type {
        unsafe { INTEGER(x) }
    }
}
impl SexpAsPtr for u32 {
    /// Corresponds to `integer` in R
    const R_TYPE_ID: u32 = INTSXP;
    type Type = raw::c_int;
    fn as_(x: SEXP) -> *mut Self::Type {
        unsafe { INTEGER(x) }
    }
}
impl SexpAsPtr for Rint {
    /// Corresponds to `integer` in R
    const R_TYPE_ID: u32 = INTSXP;
    type Type = raw::c_int;
    fn as_(x: SEXP) -> *mut Self::Type {
        unsafe { INTEGER(x) }
    }
}
impl SexpAsPtr for f64 {
    /// Corresponds to `numeric` in R
    const R_TYPE_ID: u32 = REALSXP;
    type Type = Self;
    fn as_(x: SEXP) -> *mut Self::Type {
        unsafe { REAL(x) }
    }
}
impl SexpAsPtr for Rfloat {
    /// Corresponds to `numeric` in R
    const R_TYPE_ID: u32 = REALSXP;
    type Type = f64;
    fn as_(x: SEXP) -> *mut Self::Type {
        unsafe { REAL(x) }
    }
}
impl SexpAsPtr for u8 {
    const R_TYPE_ID: u32 = RAWSXP;
    type Type = Rbyte;
    fn as_(x: SEXP) -> *mut Self::Type {
        unsafe { RAW(x) }
    }
}
impl SexpAsPtr for Rstr {
    /// Corresponds to `character` in R
    const R_TYPE_ID: u32 = STRSXP;
    type Type = SEXP;
    fn as_(x: SEXP) -> *mut Self::Type {
        unsafe { STRING_PTR(x) }
    }
}
impl SexpAsPtr for c64 {
    /// Corresponds to `complex` in R
    const R_TYPE_ID: u32 = CPLXSXP;
    type Type = Rcomplex;
    fn as_(x: SEXP) -> *mut Self::Type {
        unsafe { COMPLEX(x) }
    }
}
impl SexpAsPtr for Rcplx {
    /// Corresponds to `complex` in R
    const R_TYPE_ID: u32 = CPLXSXP;
    type Type = Rcomplex;
    fn as_(x: SEXP) -> *mut Self::Type {
        unsafe { COMPLEX(x) }
    }
}
impl SexpAsPtr for Rcomplex {
    /// Corresponds to `complex` in R
    const R_TYPE_ID: u32 = CPLXSXP;
    type Type = Rcomplex;
    fn as_(x: SEXP) -> *mut Self::Type {
        unsafe { COMPLEX(x) }
    }
}

impl<'a, T> AsTypedSlice<'a, T> for Robj
where
    Self: 'a,
    T: SexpAsPtr,
{
    fn as_typed_slice(&self) -> Option<&'a [T]> {
        if self.sexptype() == <T as SexpAsPtr>::R_TYPE_ID {
            unsafe {
                let ptr = <T as SexpAsPtr>::as_(self.get()) as *const T;
                Some(std::slice::from_raw_parts(ptr, self.len()))
            }
        } else {
            None
        }
    }

    fn as_typed_slice_mut(&mut self) -> Option<&'a mut [T]> {
        if self.sexptype() == <T as SexpAsPtr>::R_TYPE_ID {
            unsafe {
                let ptr = <T as SexpAsPtr>::as_(self.get()) as *mut T;
                Some(std::slice::from_raw_parts_mut(ptr, self.len()))
            }
        } else {
            None
        }
    }
}

<<<<<<< HEAD
=======
make_typed_slice!(Rbool, INTEGER, LGLSXP);
make_typed_slice!(i32, INTEGER, INTSXP);
make_typed_slice!(u32, INTEGER, INTSXP);
make_typed_slice!(Rint, INTEGER, INTSXP);
make_typed_slice!(f64, REAL, REALSXP);
make_typed_slice!(Rfloat, REAL, REALSXP);
make_typed_slice!(u8, RAW, RAWSXP);
make_typed_slice!(Rstr, STRING_PTR, STRSXP);
make_typed_slice!(c64, COMPLEX, CPLXSXP);
make_typed_slice!(Rcplx, COMPLEX, CPLXSXP);
make_typed_slice!(Rcomplex, COMPLEX, CPLXSXP);

>>>>>>> 0d3c4b57
/// These are helper functions which give access to common properties of R objects.
#[allow(non_snake_case)]
pub trait Attributes: Types + Length {
    /// Get a specific attribute as a borrowed robj if it exists.
    /// ```
    /// use extendr_api::prelude::*;
    /// test! {
    ///
    ///    let mut robj = r!("hello");
    ///    robj.set_attrib(sym!(xyz), 1);
    ///    assert_eq!(robj.get_attrib(sym!(xyz)), Some(r!(1)));
    /// }
    /// ```
    fn get_attrib<'a, N>(&self, name: N) -> Option<Robj>
    where
        Self: 'a,
        Robj: From<N> + 'a,
    {
        let name = Robj::from(name);
        if self.sexptype() == CHARSXP {
            None
        } else {
            let res = unsafe { Robj::from_sexp(Rf_getAttrib(self.get(), name.get())) };
            if res.is_null() {
                None
            } else {
                Some(res)
            }
        }
    }

    /// Return true if an attribute exists.
    fn has_attrib<'a, N>(&self, name: N) -> bool
    where
        Self: 'a,
        Robj: From<N> + 'a,
    {
        let name = Robj::from(name);
        if self.sexptype() == CHARSXP {
            false
        } else {
            unsafe { Rf_getAttrib(self.get(), name.get()) != R_NilValue }
        }
    }

    /// Set a specific attribute and return the object.
    ///
    /// Note that some combinations of attributes are illegal and this will
    /// return an error.
    /// ```
    /// use extendr_api::prelude::*;
    /// test! {
    ///
    ///    let mut robj = r!("hello").set_attrib(sym!(xyz), 1)?;
    ///    assert_eq!(robj.get_attrib(sym!(xyz)), Some(r!(1)));
    /// }
    /// ```
    fn set_attrib<N, V>(&self, name: N, value: V) -> Result<Robj>
    where
        N: Into<Robj>,
        V: Into<Robj>,
    {
        let name = name.into();
        let value = value.into();
        unsafe {
            let sexp = self.get();
            single_threaded(|| {
                catch_r_error(|| Rf_setAttrib(sexp, name.get(), value.get()))
                    .map(|_| Robj::from_sexp(sexp))
            })
        }
    }

    /// Get the names attribute as a string iterator if one exists.
    /// ```
    /// use extendr_api::prelude::*;
    /// test! {
    ///    let list = list!(a = 1, b = 2, c = 3);
    ///    let names : Vec<_> = list.names().unwrap().collect();
    ///    assert_eq!(names, vec!["a", "b", "c"]);
    /// }
    /// ```
    fn names(&self) -> Option<StrIter> {
        if let Some(names) = self.get_attrib(wrapper::symbol::names_symbol()) {
            names.as_str_iter()
        } else {
            None
        }
    }

    /// Return true if this object has names.
    fn has_names(&self) -> bool {
        self.has_attrib(wrapper::symbol::names_symbol())
    }

    /// Set the names attribute from a string iterator.
    ///
    /// Returns Error::NamesLengthMismatch if the length of the names does
    /// not match the length of the object.
    /// ```
    /// use extendr_api::prelude::*;
    /// test! {
    ///     let mut obj = r!([1, 2, 3]).set_names(&["a", "b", "c"]).unwrap();
    ///     assert_eq!(obj.names().unwrap().collect::<Vec<_>>(), vec!["a", "b", "c"]);
    ///     assert_eq!(r!([1, 2, 3]).set_names(&["a", "b"]), Err(Error::NamesLengthMismatch(r!(["a", "b"]))));
    /// }
    /// ```
    fn set_names<T>(&mut self, names: T) -> Result<Robj>
    where
        T: IntoIterator,
        T::IntoIter: ExactSizeIterator,
        T::Item: ToVectorValue + AsRef<str>,
    {
        let iter = names.into_iter();
        let robj = iter.collect_robj();
        if !robj.is_vector() && !robj.is_pairlist() {
            Err(Error::ExpectedVector(robj))
        } else if robj.len() != self.len() {
            Err(Error::NamesLengthMismatch(robj))
        } else {
            self.set_attrib(wrapper::symbol::names_symbol(), robj)
        }
    }

    /// Get the dim attribute as an integer iterator if one exists.
    /// ```
    /// use extendr_api::prelude::*;
    /// test! {
    ///
    ///    let array = R!(r#"array(data = c(1, 2, 3, 4), dim = c(2, 2), dimnames = list(c("x", "y"), c("a","b")))"#).unwrap();
    ///    let dim : Vec<_> = array.dim().unwrap().iter().collect();
    ///    assert_eq!(dim, vec![2, 2]);
    /// }
    /// ```
    fn dim(&self) -> Option<Integers> {
        if let Some(dim) = self.get_attrib(wrapper::symbol::dim_symbol()) {
            dim.as_integers()
        } else {
            None
        }
    }

    /// Get the dimnames attribute as a list iterator if one exists.
    /// ```
    /// use extendr_api::prelude::*;
    /// test! {
    ///    let array = R!(r#"array(data = c(1, 2, 3, 4), dim = c(2, 2), dimnames = list(c("x", "y"), c("a","b")))"#).unwrap();
    ///    let names : Vec<_> = array.dimnames().unwrap().collect();
    ///    assert_eq!(names, vec![r!(["x", "y"]), r!(["a", "b"])]);
    /// }
    /// ```
    fn dimnames(&self) -> Option<ListIter> {
        if let Some(names) = self.get_attrib(wrapper::symbol::dimnames_symbol()) {
            names.as_list().map(|v| v.values())
        } else {
            None
        }
    }

    /// Get the class attribute as a string iterator if one exists.
    /// ```
    /// use extendr_api::prelude::*;
    /// test! {
    ///    let formula = R!("y ~ A * x + b").unwrap();
    ///    let class : Vec<_> = formula.class().unwrap().collect();
    ///    assert_eq!(class, ["formula"]);
    /// }
    /// ```
    fn class(&self) -> Option<StrIter> {
        if let Some(class) = self.get_attrib(wrapper::symbol::class_symbol()) {
            class.as_str_iter()
        } else {
            None
        }
    }

    /// Set the class attribute from a string iterator, returning
    /// a new object.
    ///
    /// May return an error for some class names.
    /// ```
    /// use extendr_api::prelude::*;
    /// test! {
    ///     let mut obj = r!([1, 2, 3]).set_class(&["a", "b", "c"])?;
    ///     assert_eq!(obj.class().unwrap().collect::<Vec<_>>(), vec!["a", "b", "c"]);
    ///     assert_eq!(obj.inherits("a"), true);
    /// }
    /// ```
    fn set_class<T>(&self, class: T) -> Result<Robj>
    where
        T: IntoIterator,
        T::IntoIter: ExactSizeIterator,
        T::Item: ToVectorValue + AsRef<str>,
    {
        let iter = class.into_iter();
        self.set_attrib(wrapper::symbol::class_symbol(), iter.collect_robj())
    }

    /// Return true if this class inherits this class.
    /// ```
    /// use extendr_api::prelude::*;
    /// test! {
    ///    let formula = R!("y ~ A * x + b").unwrap();
    ///    assert_eq!(formula.inherits("formula"), true);
    /// }
    /// ```
    fn inherits(&self, classname: &str) -> bool {
        if let Some(mut iter) = self.class() {
            iter.any(|n| n == classname)
        } else {
            false
        }
    }

    /// Get the levels attribute as a string iterator if one exists.
    /// ```
    /// use extendr_api::prelude::*;
    /// test! {
    ///    let factor = factor!(vec!["abcd", "def", "fg", "fg"]);
    ///    let levels : Vec<_> = factor.levels().unwrap().collect();
    ///    assert_eq!(levels, vec!["abcd", "def", "fg"]);
    /// }
    /// ```
    fn levels(&self) -> Option<StrIter> {
        if let Some(levels) = self.get_attrib(wrapper::symbol::levels_symbol()) {
            levels.as_str_iter()
        } else {
            None
        }
    }
}

impl Attributes for Robj {}

#[doc(hidden)]
pub unsafe fn new_owned(sexp: SEXP) -> Robj {
    single_threaded(|| {
        ownership::protect(sexp);
        Robj { inner: sexp }
    })
}

/// Compare equality with integer slices.
impl PartialEq<[i32]> for Robj {
    fn eq(&self, rhs: &[i32]) -> bool {
        self.as_integer_slice() == Some(rhs)
    }
}

/// Compare equality with slices of double.
impl PartialEq<[f64]> for Robj {
    fn eq(&self, rhs: &[f64]) -> bool {
        self.as_real_slice() == Some(rhs)
    }
}

/// Compare equality with strings.
impl PartialEq<str> for Robj {
    fn eq(&self, rhs: &str) -> bool {
        self.as_str() == Some(rhs)
    }
}

/// Compare equality with two Robjs.
impl PartialEq<Robj> for Robj {
    fn eq(&self, rhs: &Robj) -> bool {
        unsafe {
            if self.get() == rhs.get() {
                return true;
            }

            // see https://github.com/hadley/r-internals/blob/master/misc.md
            R_compute_identical(self.get(), rhs.get(), 16) != 0
        }
    }
}

// Internal utf8 to str conversion.
// Lets not worry about non-ascii/unicode strings for now (or ever).
pub(crate) unsafe fn to_str<'a>(ptr: *const u8) -> &'a str {
    let mut len = 0;
    loop {
        if *ptr.offset(len) == 0 {
            break;
        }
        len += 1;
    }
    let slice = std::slice::from_raw_parts(ptr, len as usize);
    std::str::from_utf8_unchecked(slice)
}

/// Release any owned objects.
impl Drop for Robj {
    fn drop(&mut self) {
        unsafe {
            ownership::unprotect(self.inner);
        }
    }
}<|MERGE_RESOLUTION|>--- conflicted
+++ resolved
@@ -874,21 +874,6 @@
     }
 }
 
-<<<<<<< HEAD
-=======
-make_typed_slice!(Rbool, INTEGER, LGLSXP);
-make_typed_slice!(i32, INTEGER, INTSXP);
-make_typed_slice!(u32, INTEGER, INTSXP);
-make_typed_slice!(Rint, INTEGER, INTSXP);
-make_typed_slice!(f64, REAL, REALSXP);
-make_typed_slice!(Rfloat, REAL, REALSXP);
-make_typed_slice!(u8, RAW, RAWSXP);
-make_typed_slice!(Rstr, STRING_PTR, STRSXP);
-make_typed_slice!(c64, COMPLEX, CPLXSXP);
-make_typed_slice!(Rcplx, COMPLEX, CPLXSXP);
-make_typed_slice!(Rcomplex, COMPLEX, CPLXSXP);
-
->>>>>>> 0d3c4b57
 /// These are helper functions which give access to common properties of R objects.
 #[allow(non_snake_case)]
 pub trait Attributes: Types + Length {
