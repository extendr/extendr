//! R object handling.
//!
//! See. [Writing R Extensions](https://cran.r-project.org/doc/manuals/R-exts.html)
//!
//! Fundamental principals:
//!
//! * Any function that can break the protection mechanism is unsafe.
//! * Users should be able to do almost everything without using `libR_sys`.
//! * The interface should be friendly to R users without Rust experience.
//!

use libR_sys::*;
use prelude::{c64, Rcplx};
use std::os::raw;

use crate::*;

use crate::scalar::{Rbool, Rfloat, Rint};
use std::collections::HashMap;
use std::iter::IntoIterator;
use std::ops::{Range, RangeInclusive};

// deprecated
mod from_robj;

mod debug;
mod into_robj;
mod operators;
mod rinternals;
mod try_from_robj;

#[cfg(test)]
mod tests;

pub use from_robj::*;
pub use into_robj::*;
pub use iter::*;
pub use operators::Operators;
pub use operators::*;
pub use rinternals::Rinternals;

/// Wrapper for an R S-expression pointer (SEXP).
///
/// Create R objects from rust types and iterators:
///
/// ```
/// use extendr_api::prelude::*;
/// test! {
///     // Different ways of making integer scalar 1.
///     let non_na : Option<i32> = Some(1);
///     let a : Robj = vec![1].into();
///     let b = r!(1);
///     let c = r!(vec![1]);
///     let d = r!(non_na);
///     let e = r!([1]);
///     assert_eq!(a, b);
///     assert_eq!(a, c);
///     assert_eq!(a, d);
///     assert_eq!(a, e);
///
///     // Different ways of making boolean scalar TRUE.
///     let a : Robj = true.into();
///     let b = r!(TRUE);
///     assert_eq!(a, b);
///
///     // Create a named list
///     let a = list!(a = 1, b = "x");
///     assert_eq!(a.len(), 2);
///
///     // Use an iterator (like 1:10)
///     let a = r!(1 ..= 10);
///     assert_eq!(a, r!([1, 2, 3, 4, 5, 6, 7, 8, 9, 10]));
///
///     // Use an iterator (like (1:10)[(1:10) %% 3 == 0])
///     let a = (1 ..= 10).filter(|v| v % 3 == 0).collect_robj();
///     assert_eq!(a, r!([3, 6, 9]));
/// }
/// ```
///
/// Convert to/from Rust vectors.
///
/// ```
/// use extendr_api::prelude::*;
/// test! {
///     let a : Robj = r!(vec![1., 2., 3., 4.]);
///     let b : Vec<f64> = a.as_real_vector().unwrap();
///     assert_eq!(a.len(), 4);
///     assert_eq!(b, vec![1., 2., 3., 4.]);
/// }
/// ```
///
/// Iterate over names and values.
///
/// ```
/// use extendr_api::prelude::*;
/// test! {
///     let abc = list!(a = 1, b = "x", c = vec![1, 2]);
///     let names : Vec<_> = abc.names().unwrap().collect();
///     let names_and_values : Vec<_> = abc.as_list().unwrap().iter().collect();
///     assert_eq!(names, vec!["a", "b", "c"]);
///     assert_eq!(names_and_values, vec![("a", r!(1)), ("b", r!("x")), ("c", r!(vec![1, 2]))]);
/// }
/// ```
///
/// NOTE: as much as possible we wish to make this object safe (ie. no segfaults).
///
/// If you avoid using unsafe functions it is more likely that you will avoid
/// panics and segfaults. We will take great trouble to ensure that this
/// is true.
///
pub struct Robj {
    inner: SEXP,
}

impl Clone for Robj {
    fn clone(&self) -> Self {
        unsafe { Robj::from_sexp(self.get()) }
    }
}

impl Default for Robj {
    fn default() -> Self {
        Robj::from(())
    }
}

pub trait GetSexp {
    /// Get a copy of the underlying SEXP.
    ///
    /// # Safety
    ///
    /// Access to a raw SEXP pointer can cause undefined behaviour and is not thread safe.
    unsafe fn get(&self) -> SEXP;

    /// Get a reference to a Robj for this type.
    fn as_robj(&self) -> &Robj;

    /// Get a mutable reference to a Robj for this type.
    fn as_robj_mut(&mut self) -> &mut Robj;
}

impl GetSexp for Robj {
    unsafe fn get(&self) -> SEXP {
        self.inner
    }

    fn as_robj(&self) -> &Robj {
        unsafe { std::mem::transmute(&self.inner) }
    }

    fn as_robj_mut(&mut self) -> &mut Robj {
        unsafe { std::mem::transmute(&mut self.inner) }
    }
}

pub trait Slices: GetSexp {
    /// Get an immutable slice to this object's data.
    ///
    /// # Safety
    ///
    /// Unless the type is correct, this will cause undefined behaviour.
    /// Creating this slice will also instatiate and Altrep objects.
    unsafe fn as_typed_slice_raw<T>(&self) -> &[T] {
        let len = XLENGTH(self.get()) as usize;
        let data = DATAPTR_RO(self.get()) as *const T;
        std::slice::from_raw_parts(data, len)
    }

    /// Get a mutable slice to this object's data.
    ///
    /// # Safety
    ///
    /// Unless the type is correct, this will cause undefined behaviour.
    /// Creating this slice will also instatiate and Altrep objects.
    /// Not all obejects (especially not list and strings) support this.
    unsafe fn as_typed_slice_raw_mut<T>(&mut self) -> &mut [T] {
        let len = XLENGTH(self.get()) as usize;
        let data = DATAPTR(self.get()) as *mut T;
        std::slice::from_raw_parts_mut(data, len)
    }
}

impl Slices for Robj {}

pub trait Length: GetSexp {
    /// Get the extended length of the object.
    /// ```
    /// use extendr_api::prelude::*;
    /// test! {
    ///
    /// let a : Robj = r!(vec![1., 2., 3., 4.]);
    /// assert_eq!(a.len(), 4);
    /// }
    /// ```
    fn len(&self) -> usize {
        unsafe { Rf_xlength(self.get()) as usize }
    }

    /// Returns `true` if the `Robj` contains no elements.
    /// ```
    /// use extendr_api::prelude::*;
    /// test! {
    ///
    /// let a : Robj = r!(vec![0.; 0]); // length zero of numeric vector
    /// assert_eq!(a.is_empty(), true);
    /// }
    /// ```
    fn is_empty(&self) -> bool {
        self.len() == 0
    }
}

impl Length for Robj {}

impl Robj {
    pub fn from_sexp(sexp: SEXP) -> Self {
        single_threaded(|| {
            unsafe { ownership::protect(sexp) };
            Robj { inner: sexp }
        })
    }

    /// A ref of an robj can be constructed from a ref to a SEXP
    /// as they have the same layout.
    pub fn from_sexp_ref(sexp: &SEXP) -> &Self {
        unsafe { std::mem::transmute(sexp) }
    }
}

pub trait Types: GetSexp {
    #[doc(hidden)]
    /// Get the XXXSXP type of the object.
    fn sexptype(&self) -> u32 {
        unsafe { TYPEOF(self.get()) as u32 }
    }

    /// Get the type of an R object.
    /// ```
    /// use extendr_api::prelude::*;
    /// test! {
    ///     assert_eq!(r!(NULL).rtype(), Rtype::Null);
    ///     assert_eq!(sym!(xyz).rtype(), Rtype::Symbol);
    ///     assert_eq!(r!(Pairlist::from_pairs(vec![("a", r!(1))])).rtype(), Rtype::Pairlist);
    ///     assert_eq!(R!("function() {}")?.rtype(), Rtype::Function);
    ///     assert_eq!(Environment::new_with_parent(global_env()).rtype(), Rtype::Environment);
    ///     assert_eq!(lang!("+", 1, 2).rtype(), Rtype::Language);
    ///     assert_eq!(r!(Primitive::from_string("if")).rtype(), Rtype::Special);
    ///     assert_eq!(r!(Primitive::from_string("+")).rtype(), Rtype::Builtin);
    ///     assert_eq!(r!(Rstr::from_string("hello")).rtype(), Rtype::Rstr);
    ///     assert_eq!(r!(TRUE).rtype(), Rtype::Logicals);
    ///     assert_eq!(r!(1).rtype(), Rtype::Integers);
    ///     assert_eq!(r!(1.0).rtype(), Rtype::Doubles);
    ///     assert_eq!(r!("1").rtype(), Rtype::Strings);
    ///     assert_eq!(r!(List::from_values(&[1, 2])).rtype(), Rtype::List);
    ///     assert_eq!(parse("x + y")?.rtype(), Rtype::Expressions);
    ///     assert_eq!(r!(Raw::from_bytes(&[1_u8, 2, 3])).rtype(), Rtype::Raw);
    /// }
    /// ```
    fn rtype(&self) -> Rtype {
        match self.sexptype() {
            NILSXP => Rtype::Null,
            SYMSXP => Rtype::Symbol,
            LISTSXP => Rtype::Pairlist,
            CLOSXP => Rtype::Function,
            ENVSXP => Rtype::Environment,
            PROMSXP => Rtype::Promise,
            LANGSXP => Rtype::Language,
            SPECIALSXP => Rtype::Special,
            BUILTINSXP => Rtype::Builtin,
            CHARSXP => Rtype::Rstr,
            LGLSXP => Rtype::Logicals,
            INTSXP => Rtype::Integers,
            REALSXP => Rtype::Doubles,
            CPLXSXP => Rtype::Complexes,
            STRSXP => Rtype::Strings,
            DOTSXP => Rtype::Dot,
            ANYSXP => Rtype::Any,
            VECSXP => Rtype::List,
            EXPRSXP => Rtype::Expressions,
            BCODESXP => Rtype::Bytecode,
            EXTPTRSXP => Rtype::ExternalPtr,
            WEAKREFSXP => Rtype::WeakRef,
            RAWSXP => Rtype::Raw,
            S4SXP => Rtype::S4,
            _ => Rtype::Unknown,
        }
    }

    fn as_any(&self) -> Rany {
        unsafe {
            match self.sexptype() {
                NILSXP => Rany::Null(std::mem::transmute(self.as_robj())),
                SYMSXP => Rany::Symbol(std::mem::transmute(self.as_robj())),
                LISTSXP => Rany::Pairlist(std::mem::transmute(self.as_robj())),
                CLOSXP => Rany::Function(std::mem::transmute(self.as_robj())),
                ENVSXP => Rany::Environment(std::mem::transmute(self.as_robj())),
                PROMSXP => Rany::Promise(std::mem::transmute(self.as_robj())),
                LANGSXP => Rany::Language(std::mem::transmute(self.as_robj())),
                SPECIALSXP => Rany::Special(std::mem::transmute(self.as_robj())),
                BUILTINSXP => Rany::Builtin(std::mem::transmute(self.as_robj())),
                CHARSXP => Rany::Rstr(std::mem::transmute(self.as_robj())),
                LGLSXP => Rany::Logicals(std::mem::transmute(self.as_robj())),
                INTSXP => Rany::Integers(std::mem::transmute(self.as_robj())),
                REALSXP => Rany::Doubles(std::mem::transmute(self.as_robj())),
                CPLXSXP => Rany::Complexes(std::mem::transmute(self.as_robj())),
                STRSXP => Rany::Strings(std::mem::transmute(self.as_robj())),
                DOTSXP => Rany::Dot(std::mem::transmute(self.as_robj())),
                ANYSXP => Rany::Any(std::mem::transmute(self.as_robj())),
                VECSXP => Rany::List(std::mem::transmute(self.as_robj())),
                EXPRSXP => Rany::Expressions(std::mem::transmute(self.as_robj())),
                BCODESXP => Rany::Bytecode(std::mem::transmute(self.as_robj())),
                EXTPTRSXP => Rany::ExternalPtr(std::mem::transmute(self.as_robj())),
                WEAKREFSXP => Rany::WeakRef(std::mem::transmute(self.as_robj())),
                RAWSXP => Rany::Raw(std::mem::transmute(self.as_robj())),
                S4SXP => Rany::S4(std::mem::transmute(self.as_robj())),
                _ => Rany::Unknown(std::mem::transmute(self.as_robj())),
            }
        }
    }
}

impl Types for Robj {}

impl Robj {
<<<<<<< HEAD
    /// Returns `true` if the underlying vector is of length one, and the
    /// scalar value is `NA`, otherwise `false`.
    /// 
    /// While this is to be used on vectors, it is not vectorised, and will
    /// return `false` for any vector of length greater than one.
=======
    /// Is this object is an `NA` scalar?
    /// Works for character, integer and numeric types.
>>>>>>> 0d3c4b57
    ///
    /// ```
    /// use extendr_api::prelude::*;
    /// test! {
    ///     assert_eq!(r!(NA_INTEGER).is_na_scalar(), true);
    ///     assert_eq!(r!(NA_REAL).is_na_scalar(), true);
    ///     assert_eq!(r!(NA_STRING).is_na_scalar(), true);
    ///
    ///     assert_eq!(r!(c(NA_INTEGER, NA_INTEGER)).is_na_scalar(), false);
    /// }
    /// ```
    pub fn is_na_scalar(&self) -> bool {
        if self.len() != 1 {
            false
        } else {
            unsafe {
                let sexp = self.get();
                match self.sexptype() {
                    STRSXP => STRING_ELT(sexp, 0) == libR_sys::R_NaString,
                    INTSXP => *(INTEGER(sexp)) == libR_sys::R_NaInt,
                    LGLSXP => *(LOGICAL(sexp)) == libR_sys::R_NaInt,
                    REALSXP => R_IsNA(*(REAL(sexp))) != 0,
                    CPLXSXP => R_IsNA((*COMPLEX(sexp)).r) != 0,
                    _ => false,
                }
            }
        }
    }

    /// Get a read-only reference to the content of an integer vector.
    /// ```
    /// use extendr_api::prelude::*;
    /// test! {
    ///
    /// let robj = r!([1, 2, 3]);
    /// assert_eq!(robj.as_integer_slice().unwrap(), [1, 2, 3]);
    /// }
    /// ```
    pub fn as_integer_slice<'a>(&self) -> Option<&'a [i32]> {
        self.as_typed_slice()
    }

    /// Convert an [`Robj`] into [`Integers`].
    pub fn as_integers(&self) -> Option<Integers> {
        self.clone().try_into().ok()
    }

    /// Get a `Vec<i32>` copied from the object.
    ///
    /// ```
    /// use extendr_api::prelude::*;
    /// test! {
    ///
    /// let robj = r!([1, 2, 3]);
    /// assert_eq!(robj.as_integer_slice().unwrap(), vec![1, 2, 3]);
    /// }
    /// ```
    pub fn as_integer_vector(&self) -> Option<Vec<i32>> {
        self.as_integer_slice().map(|value| value.to_vec())
    }

    /// Get a read-only reference to the content of a logical vector
    /// using the tri-state [Rbool]. Returns None if not a logical vector.
    /// ```
    /// use extendr_api::prelude::*;
    /// test! {
    ///     let robj = r!([TRUE, FALSE]);
    ///     assert_eq!(robj.as_logical_slice().unwrap(), [TRUE, FALSE]);
    /// }
    /// ```
    pub fn as_logical_slice(&self) -> Option<&[Rbool]> {
        self.as_typed_slice()
    }

    /// Get a `Vec<Rbool>` copied from the object
    /// using the tri-state [`Rbool`].
    /// Returns `None` if not a logical vector.
    ///
    /// ```
    /// use extendr_api::prelude::*;
    /// test! {
    ///     let robj = r!([TRUE, FALSE]);
    ///     assert_eq!(robj.as_logical_vector().unwrap(), vec![TRUE, FALSE]);
    /// }
    /// ```
    pub fn as_logical_vector(&self) -> Option<Vec<Rbool>> {
        self.as_logical_slice().map(|value| value.to_vec())
    }

    /// Get an iterator over logical elements of this slice.
    /// ```
    /// use extendr_api::prelude::*;
    /// test! {
    ///     let robj = r!([TRUE, FALSE, NA_LOGICAL]);
    ///     let mut num_na = 0;
    ///     for val in robj.as_logical_iter().unwrap() {
    ///       if val.is_na() {
    ///           num_na += 1;
    ///       }
    ///     }
    ///     assert_eq!(num_na, 1);
    /// }
    /// ```
    pub fn as_logical_iter(&self) -> Option<impl Iterator<Item = &Rbool>> {
        self.as_logical_slice().map(|slice| slice.iter())
    }

    /// Get a read-only reference to the content of a double vector.
    /// Note: the slice may contain NaN or NA values.
    /// We may introduce a "Real" type to handle this like the Rbool type.
    /// ```
    /// use extendr_api::prelude::*;
    /// test! {
    ///     let robj = r!([Some(1.), None, Some(3.)]);
    ///     let mut tot = 0.;
    ///     for val in robj.as_real_slice().unwrap() {
    ///       if !val.is_na() {
    ///         tot += val;
    ///       }
    ///     }
    ///     assert_eq!(tot, 4.);
    /// }
    /// ```
    pub fn as_real_slice(&self) -> Option<&[f64]> {
        self.as_typed_slice()
    }

    /// Get an iterator over real elements of this slice.
    ///
    /// ```
    /// use extendr_api::prelude::*;
    /// test! {
    ///     let robj = r!([1., 2., 3.]);
    ///     let mut tot = 0.;
    ///     for val in robj.as_real_iter().unwrap() {
    ///       if !val.is_na() {
    ///         tot += val;
    ///       }
    ///     }
    ///     assert_eq!(tot, 6.);
    /// }
    /// ```
    pub fn as_real_iter(&self) -> Option<impl Iterator<Item = &f64>> {
        self.as_real_slice().map(|slice| slice.iter())
    }

    /// Get a `Vec<f64>` copied from the object.
    ///
    /// ```
    /// use extendr_api::prelude::*;
    /// test! {
    ///     let robj = r!([1., 2., 3.]);
    ///     assert_eq!(robj.as_real_vector().unwrap(), vec![1., 2., 3.]);
    /// }
    /// ```
    pub fn as_real_vector(&self) -> Option<Vec<f64>> {
        self.as_real_slice().map(|value| value.to_vec())
    }

    /// Get a read-only reference to the content of an integer or logical vector.
    /// ```
    /// use extendr_api::prelude::*;
    /// test! {
    ///     let robj = r!(Raw::from_bytes(&[1, 2, 3]));
    ///     assert_eq!(robj.as_raw_slice().unwrap(), &[1, 2, 3]);
    /// }
    /// ```
    pub fn as_raw_slice(&self) -> Option<&[u8]> {
        self.as_typed_slice()
    }

    /// Get a read-write reference to the content of an integer or logical vector.
    /// Note that rust slices are 0-based so `slice[1]` is the middle value.
    /// ```
    /// use extendr_api::prelude::*;
    /// test! {
    ///     let mut robj = r!([1, 2, 3]);
    ///     let slice : & mut [i32] = robj.as_integer_slice_mut().unwrap();
    ///     slice[1] = 100;
    ///     assert_eq!(robj, r!([1, 100, 3]));
    /// }
    /// ```
    pub fn as_integer_slice_mut(&mut self) -> Option<&mut [i32]> {
        self.as_typed_slice_mut()
    }

    /// Get a read-write reference to the content of a double vector.
    /// Note that rust slices are 0-based so `slice[1]` is the middle value.
    /// ```
    /// use extendr_api::prelude::*;
    /// test! {
    ///     let mut robj = r!([1.0, 2.0, 3.0]);
    ///     let slice = robj.as_real_slice_mut().unwrap();
    ///     slice[1] = 100.0;
    ///     assert_eq!(robj, r!([1.0, 100.0, 3.0]));
    /// }
    /// ```
    pub fn as_real_slice_mut(&mut self) -> Option<&mut [f64]> {
        self.as_typed_slice_mut()
    }

    /// Get a read-write reference to the content of a raw vector.
    /// ```
    /// use extendr_api::prelude::*;
    /// test! {
    ///     let mut robj = r!(Raw::from_bytes(&[1, 2, 3]));
    ///     let slice = robj.as_raw_slice_mut().unwrap();
    ///     slice[1] = 100;
    ///     assert_eq!(robj, r!(Raw::from_bytes(&[1, 100, 3])));
    /// }
    /// ```
    pub fn as_raw_slice_mut(&mut self) -> Option<&mut [u8]> {
        self.as_typed_slice_mut()
    }

    /// Get a vector of owned strings.
    /// Owned strings have long lifetimes, but are much slower than references.
    /// ```
    /// use extendr_api::prelude::*;
    /// test! {
    ///    let robj1 = Robj::from("xyz");
    ///    assert_eq!(robj1.as_string_vector(), Some(vec!["xyz".to_string()]));
    ///    let robj2 = Robj::from(1);
    ///    assert_eq!(robj2.as_string_vector(), None);
    /// }
    /// ```
    pub fn as_string_vector(&self) -> Option<Vec<String>> {
        self.as_str_iter()
            .map(|iter| iter.map(str::to_string).collect())
    }

    /// Get a vector of string references.
    /// String references (&str) are faster, but have short lifetimes.
    /// ```
    /// use extendr_api::prelude::*;
    /// test! {
    ///    let robj1 = Robj::from("xyz");
    ///    assert_eq!(robj1.as_str_vector(), Some(vec!["xyz"]));
    ///    let robj2 = Robj::from(1);
    ///    assert_eq!(robj2.as_str_vector(), None);
    /// }
    /// ```
    pub fn as_str_vector(&self) -> Option<Vec<&str>> {
        self.as_str_iter().map(|iter| iter.collect())
    }

    /// Get a read-only reference to a scalar string type.
    /// ```
    /// use extendr_api::prelude::*;
    /// test! {
    ///    let robj1 = Robj::from("xyz");
    ///    let robj2 = Robj::from(1);
    ///    assert_eq!(robj1.as_str(), Some("xyz"));
    ///    assert_eq!(robj2.as_str(), None);
    /// }
    /// ```
    pub fn as_str<'a>(&self) -> Option<&'a str> {
        unsafe {
            match self.sexptype() {
                STRSXP => {
                    if self.len() != 1 {
                        None
                    } else {
                        Some(to_str(R_CHAR(STRING_ELT(self.get(), 0)) as *const u8))
                    }
                }
                // CHARSXP => Some(to_str(R_CHAR(self.get()) as *const u8)),
                // SYMSXP => Some(to_str(R_CHAR(PRINTNAME(self.get())) as *const u8)),
                _ => None,
            }
        }
    }

    /// Get a scalar integer.
    /// ```
    /// use extendr_api::prelude::*;
    /// test! {
    ///    let robj1 = Robj::from("xyz");
    ///    let robj2 = Robj::from(1);
    ///    let robj3 = Robj::from(NA_INTEGER);
    ///    assert_eq!(robj1.as_integer(), None);
    ///    assert_eq!(robj2.as_integer(), Some(1));
    ///    assert_eq!(robj3.as_integer(), None);
    /// }
    /// ```
    pub fn as_integer(&self) -> Option<i32> {
        match self.as_integer_slice() {
            Some(slice) if slice.len() == 1 && !slice[0].is_na() => Some(slice[0]),
            _ => None,
        }
    }

    /// Get a scalar real.
    /// ```
    /// use extendr_api::prelude::*;
    /// test! {
    ///    let robj1 = Robj::from(1);
    ///    let robj2 = Robj::from(1.);
    ///    let robj3 = Robj::from(NA_REAL);
    ///    assert_eq!(robj1.as_real(), None);
    ///    assert_eq!(robj2.as_real(), Some(1.));
    ///    assert_eq!(robj3.as_real(), None);
    /// }
    /// ```
    pub fn as_real(&self) -> Option<f64> {
        match self.as_real_slice() {
            Some(slice) if slice.len() == 1 && !slice[0].is_na() => Some(slice[0]),
            _ => None,
        }
    }

    /// Get a scalar rust boolean.
    /// ```
    /// use extendr_api::prelude::*;
    /// test! {
    ///    let robj1 = Robj::from(TRUE);
    ///    let robj2 = Robj::from(1.);
    ///    let robj3 = Robj::from(NA_LOGICAL);
    ///    assert_eq!(robj1.as_bool(), Some(true));
    ///    assert_eq!(robj2.as_bool(), None);
    ///    assert_eq!(robj3.as_bool(), None);
    /// }
    /// ```
    pub fn as_bool(&self) -> Option<bool> {
        match self.as_logical_slice() {
            Some(slice) if slice.len() == 1 && !slice[0].is_na() => Some(slice[0].is_true()),
            _ => None,
        }
    }

    /// Get a scalar boolean as a tri-boolean [Rbool] value.
    /// ```
    /// use extendr_api::prelude::*;
    /// test! {
    ///    let robj1 = Robj::from(TRUE);
    ///    let robj2 = Robj::from([TRUE, FALSE]);
    ///    let robj3 = Robj::from(NA_LOGICAL);
    ///    assert_eq!(robj1.as_logical(), Some(TRUE));
    ///    assert_eq!(robj2.as_logical(), None);
    ///    assert_eq!(robj3.as_logical().unwrap().is_na(), true);
    /// }
    /// ```
    pub fn as_logical(&self) -> Option<Rbool> {
        match self.as_logical_slice() {
            Some(slice) if slice.len() == 1 => Some(slice[0]),
            _ => None,
        }
    }
}

pub trait Eval: GetSexp {
    /// Evaluate the expression in R and return an error or an R object.
    /// ```
    /// use extendr_api::prelude::*;
    /// test! {
    ///
    ///    let add = lang!("+", 1, 2);
    ///    assert_eq!(add.eval().unwrap(), r!(3));
    /// }
    /// ```
    fn eval(&self) -> Result<Robj> {
        self.eval_with_env(&global_env())
    }

    /// Evaluate the expression in R and return an error or an R object.
    /// ```
    /// use extendr_api::prelude::*;
    /// test! {
    ///
    ///    let add = lang!("+", 1, 2);
    ///    assert_eq!(add.eval_with_env(&global_env()).unwrap(), r!(3));
    /// }
    /// ```
    fn eval_with_env(&self, env: &Environment) -> Result<Robj> {
        single_threaded(|| unsafe {
            let mut error: raw::c_int = 0;
            let res = R_tryEval(self.get(), env.get(), &mut error as *mut raw::c_int);
            if error != 0 {
                Err(Error::EvalError(Robj::from_sexp(self.get())))
            } else {
                Ok(Robj::from_sexp(res))
            }
        })
    }

    /// Evaluate the expression and return NULL or an R object.
    /// ```
    /// use extendr_api::prelude::*;
    /// test! {
    ///    let bad = lang!("imnotavalidfunctioninR", 1, 2);
    ///    assert_eq!(bad.eval_blind(), r!(NULL));
    /// }
    /// ```
    fn eval_blind(&self) -> Robj {
        let res = self.eval();
        if let Ok(robj) = res {
            robj
        } else {
            Robj::from(())
        }
    }
}

impl Eval for Robj {}

/// Generic access to typed slices in an Robj.
pub trait AsTypedSlice<'a, T>
where
    Self: 'a,
{
    fn as_typed_slice(&self) -> Option<&'a [T]>
    where
        Self: 'a,
    {
        None
    }

    fn as_typed_slice_mut(&mut self) -> Option<&'a mut [T]>
    where
        Self: 'a,
    {
        None
    }
}

macro_rules! make_typed_slice {
    ($type: ty, $fn: tt, $($sexp: tt),* ) => {
        impl<'a> AsTypedSlice<'a, $type> for Robj
        where
            Self : 'a,
        {
            fn as_typed_slice(&self) -> Option<&'a [$type]> {
                match self.sexptype() {
                    $( $sexp )|* => {
                        unsafe {
                            let ptr = $fn(self.get()) as *const $type;
                            Some(std::slice::from_raw_parts(ptr, self.len()))
                        }
                    }
                    _ => None
                }
            }

            fn as_typed_slice_mut(&mut self) -> Option<&'a mut [$type]> {
                match self.sexptype() {
                    $( $sexp )|* => {
                        unsafe {
                            let ptr = $fn(self.get()) as *mut $type;
                            Some(std::slice::from_raw_parts_mut(ptr, self.len()))
                        }
                    }
                    _ => None
                }
            }
        }
    }
}

make_typed_slice!(Rbool, INTEGER, LGLSXP);
make_typed_slice!(i32, INTEGER, INTSXP);
make_typed_slice!(u32, INTEGER, INTSXP);
make_typed_slice!(Rint, INTEGER, INTSXP);
make_typed_slice!(f64, REAL, REALSXP);
make_typed_slice!(Rfloat, REAL, REALSXP);
make_typed_slice!(u8, RAW, RAWSXP);
make_typed_slice!(Rstr, STRING_PTR, STRSXP);
make_typed_slice!(c64, COMPLEX, CPLXSXP);
make_typed_slice!(Rcplx, COMPLEX, CPLXSXP);
make_typed_slice!(Rcomplex, COMPLEX, CPLXSXP);

/// These are helper functions which give access to common properties of R objects.
#[allow(non_snake_case)]
pub trait Attributes: Types + Length {
    /// Get a specific attribute as a borrowed robj if it exists.
    /// ```
    /// use extendr_api::prelude::*;
    /// test! {
    ///
    ///    let mut robj = r!("hello");
    ///    robj.set_attrib(sym!(xyz), 1);
    ///    assert_eq!(robj.get_attrib(sym!(xyz)), Some(r!(1)));
    /// }
    /// ```
    fn get_attrib<'a, N>(&self, name: N) -> Option<Robj>
    where
        Self: 'a,
        Robj: From<N> + 'a,
    {
        let name = Robj::from(name);
        if self.sexptype() == CHARSXP {
            None
        } else {
            let res = unsafe { Robj::from_sexp(Rf_getAttrib(self.get(), name.get())) };
            if res.is_null() {
                None
            } else {
                Some(res)
            }
        }
    }

    /// Return true if an attribute exists.
    fn has_attrib<'a, N>(&self, name: N) -> bool
    where
        Self: 'a,
        Robj: From<N> + 'a,
    {
        let name = Robj::from(name);
        if self.sexptype() == CHARSXP {
            false
        } else {
            unsafe { Rf_getAttrib(self.get(), name.get()) != R_NilValue }
        }
    }

    /// Set a specific attribute and return the object.
    ///
    /// Note that some combinations of attributes are illegal and this will
    /// return an error.
    /// ```
    /// use extendr_api::prelude::*;
    /// test! {
    ///
    ///    let mut robj = r!("hello").set_attrib(sym!(xyz), 1)?;
    ///    assert_eq!(robj.get_attrib(sym!(xyz)), Some(r!(1)));
    /// }
    /// ```
    fn set_attrib<N, V>(&self, name: N, value: V) -> Result<Robj>
    where
        N: Into<Robj>,
        V: Into<Robj>,
    {
        let name = name.into();
        let value = value.into();
        unsafe {
            let sexp = self.get();
            single_threaded(|| {
                catch_r_error(|| Rf_setAttrib(sexp, name.get(), value.get()))
                    .map(|_| Robj::from_sexp(sexp))
            })
        }
    }

    /// Get the names attribute as a string iterator if one exists.
    /// ```
    /// use extendr_api::prelude::*;
    /// test! {
    ///    let list = list!(a = 1, b = 2, c = 3);
    ///    let names : Vec<_> = list.names().unwrap().collect();
    ///    assert_eq!(names, vec!["a", "b", "c"]);
    /// }
    /// ```
    fn names(&self) -> Option<StrIter> {
        if let Some(names) = self.get_attrib(wrapper::symbol::names_symbol()) {
            names.as_str_iter()
        } else {
            None
        }
    }

    /// Return true if this object has names.
    fn has_names(&self) -> bool {
        self.has_attrib(wrapper::symbol::names_symbol())
    }

    /// Set the names attribute from a string iterator.
    ///
    /// Returns Error::NamesLengthMismatch if the length of the names does
    /// not match the length of the object.
    /// ```
    /// use extendr_api::prelude::*;
    /// test! {
    ///     let mut obj = r!([1, 2, 3]).set_names(&["a", "b", "c"]).unwrap();
    ///     assert_eq!(obj.names().unwrap().collect::<Vec<_>>(), vec!["a", "b", "c"]);
    ///     assert_eq!(r!([1, 2, 3]).set_names(&["a", "b"]), Err(Error::NamesLengthMismatch(r!(["a", "b"]))));
    /// }
    /// ```
    fn set_names<T>(&mut self, names: T) -> Result<Robj>
    where
        T: IntoIterator,
        T::IntoIter: ExactSizeIterator,
        T::Item: ToVectorValue + AsRef<str>,
    {
        let iter = names.into_iter();
        let robj = iter.collect_robj();
        if !robj.is_vector() && !robj.is_pairlist() {
            Err(Error::ExpectedVector(robj))
        } else if robj.len() != self.len() {
            Err(Error::NamesLengthMismatch(robj))
        } else {
            self.set_attrib(wrapper::symbol::names_symbol(), robj)
        }
    }

    /// Get the dim attribute as an integer iterator if one exists.
    /// ```
    /// use extendr_api::prelude::*;
    /// test! {
    ///
    ///    let array = R!(r#"array(data = c(1, 2, 3, 4), dim = c(2, 2), dimnames = list(c("x", "y"), c("a","b")))"#).unwrap();
    ///    let dim : Vec<_> = array.dim().unwrap().iter().collect();
    ///    assert_eq!(dim, vec![2, 2]);
    /// }
    /// ```
    fn dim(&self) -> Option<Integers> {
        if let Some(dim) = self.get_attrib(wrapper::symbol::dim_symbol()) {
            dim.as_integers()
        } else {
            None
        }
    }

    /// Get the dimnames attribute as a list iterator if one exists.
    /// ```
    /// use extendr_api::prelude::*;
    /// test! {
    ///    let array = R!(r#"array(data = c(1, 2, 3, 4), dim = c(2, 2), dimnames = list(c("x", "y"), c("a","b")))"#).unwrap();
    ///    let names : Vec<_> = array.dimnames().unwrap().collect();
    ///    assert_eq!(names, vec![r!(["x", "y"]), r!(["a", "b"])]);
    /// }
    /// ```
    fn dimnames(&self) -> Option<ListIter> {
        if let Some(names) = self.get_attrib(wrapper::symbol::dimnames_symbol()) {
            names.as_list().map(|v| v.values())
        } else {
            None
        }
    }

    /// Get the class attribute as a string iterator if one exists.
    /// ```
    /// use extendr_api::prelude::*;
    /// test! {
    ///    let formula = R!("y ~ A * x + b").unwrap();
    ///    let class : Vec<_> = formula.class().unwrap().collect();
    ///    assert_eq!(class, ["formula"]);
    /// }
    /// ```
    fn class(&self) -> Option<StrIter> {
        if let Some(class) = self.get_attrib(wrapper::symbol::class_symbol()) {
            class.as_str_iter()
        } else {
            None
        }
    }

    /// Set the class attribute from a string iterator, returning
    /// a new object.
    ///
    /// May return an error for some class names.
    /// ```
    /// use extendr_api::prelude::*;
    /// test! {
    ///     let mut obj = r!([1, 2, 3]).set_class(&["a", "b", "c"])?;
    ///     assert_eq!(obj.class().unwrap().collect::<Vec<_>>(), vec!["a", "b", "c"]);
    ///     assert_eq!(obj.inherits("a"), true);
    /// }
    /// ```
    fn set_class<T>(&self, class: T) -> Result<Robj>
    where
        T: IntoIterator,
        T::IntoIter: ExactSizeIterator,
        T::Item: ToVectorValue + AsRef<str>,
    {
        let iter = class.into_iter();
        self.set_attrib(wrapper::symbol::class_symbol(), iter.collect_robj())
    }

    /// Return true if this class inherits this class.
    /// ```
    /// use extendr_api::prelude::*;
    /// test! {
    ///    let formula = R!("y ~ A * x + b").unwrap();
    ///    assert_eq!(formula.inherits("formula"), true);
    /// }
    /// ```
    fn inherits(&self, classname: &str) -> bool {
        if let Some(mut iter) = self.class() {
            iter.any(|n| n == classname)
        } else {
            false
        }
    }

    /// Get the levels attribute as a string iterator if one exists.
    /// ```
    /// use extendr_api::prelude::*;
    /// test! {
    ///    let factor = factor!(vec!["abcd", "def", "fg", "fg"]);
    ///    let levels : Vec<_> = factor.levels().unwrap().collect();
    ///    assert_eq!(levels, vec!["abcd", "def", "fg"]);
    /// }
    /// ```
    fn levels(&self) -> Option<StrIter> {
        if let Some(levels) = self.get_attrib(wrapper::symbol::levels_symbol()) {
            levels.as_str_iter()
        } else {
            None
        }
    }
}

impl Attributes for Robj {}

#[doc(hidden)]
pub unsafe fn new_owned(sexp: SEXP) -> Robj {
    single_threaded(|| {
        ownership::protect(sexp);
        Robj { inner: sexp }
    })
}

/// Compare equality with integer slices.
impl PartialEq<[i32]> for Robj {
    fn eq(&self, rhs: &[i32]) -> bool {
        self.as_integer_slice() == Some(rhs)
    }
}

/// Compare equality with slices of double.
impl PartialEq<[f64]> for Robj {
    fn eq(&self, rhs: &[f64]) -> bool {
        self.as_real_slice() == Some(rhs)
    }
}

/// Compare equality with strings.
impl PartialEq<str> for Robj {
    fn eq(&self, rhs: &str) -> bool {
        self.as_str() == Some(rhs)
    }
}

/// Compare equality with two Robjs.
impl PartialEq<Robj> for Robj {
    fn eq(&self, rhs: &Robj) -> bool {
        unsafe {
            if self.get() == rhs.get() {
                return true;
            }

            // see https://github.com/hadley/r-internals/blob/master/misc.md
            R_compute_identical(self.get(), rhs.get(), 16) != 0
        }
    }
}

// Internal utf8 to str conversion.
// Lets not worry about non-ascii/unicode strings for now (or ever).
pub(crate) unsafe fn to_str<'a>(ptr: *const u8) -> &'a str {
    let mut len = 0;
    loop {
        if *ptr.offset(len) == 0 {
            break;
        }
        len += 1;
    }
    let slice = std::slice::from_raw_parts(ptr, len as usize);
    std::str::from_utf8_unchecked(slice)
}

/// Release any owned objects.
impl Drop for Robj {
    fn drop(&mut self) {
        unsafe {
            ownership::unprotect(self.inner);
        }
    }
}<|MERGE_RESOLUTION|>--- conflicted
+++ resolved
@@ -322,16 +322,11 @@
 impl Types for Robj {}
 
 impl Robj {
-<<<<<<< HEAD
     /// Returns `true` if the underlying vector is of length one, and the
     /// scalar value is `NA`, otherwise `false`.
     /// 
     /// While this is to be used on vectors, it is not vectorised, and will
     /// return `false` for any vector of length greater than one.
-=======
-    /// Is this object is an `NA` scalar?
-    /// Works for character, integer and numeric types.
->>>>>>> 0d3c4b57
     ///
     /// ```
     /// use extendr_api::prelude::*;
