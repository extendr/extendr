--- conflicted
+++ resolved
@@ -745,16 +745,10 @@
 /// R data are hidden behind [`SEXP`] opaque pointers with an identifier
 /// for the underlying r storage type. Thus this trait is only meaningful for
 /// [`SEXP`]-wrappers.
-<<<<<<< HEAD
-///
 ///
 /// [`SEXP`]: libR_sys::SEXP
+/// Marker for the R object modes / types represented as a value.
 trait SexpAsPtr {
-    /// Identifier for the R object modes / types represented as a value.
-=======
-trait SexpAs {
-    /// Marker for the R object modes / types represented as a value.
->>>>>>> d5fb05bd
     /// See [`Rtype`] for reference.
     const R_TYPE_ID: u32;
     /// Corresponding rust type to `R_TYPE_ID`.
