--- conflicted
+++ resolved
@@ -17,16 +17,10 @@
 rust-version = "1.60"
 
 [dependencies]
-<<<<<<< HEAD
 libR-sys = { workspace = true }
-extendr-macros = { path = "../extendr-macros", version="0.3.1" }
-extendr-engine = { path = "../extendr-engine", version="0.3.1" }
+extendr-macros = { path = "../extendr-macros", version="0.4.0" }
+extendr-engine = { path = "../extendr-engine", version="0.4.0" }
 ndarray = { version = "0.15.3", optional = true }
-=======
-libR-sys = "0.6.0"
-extendr-macros = { path = "../extendr-macros", version = "0.4.0" }
-extendr-engine = { path = "../extendr-engine", version = "0.4.0" }
->>>>>>> 0d3c4b57
 lazy_static = "1.4"
 paste = "1.0.5"
 
