[package]
name = "extendr-api"
version = "0.3.1"
authors = [
    "andy-thomason <andy@andythomason.com>",
    "Thomas Down",
    "Mossa Merhi Reimert <mossa@sund.ku.dk>",
    "Claus O. Wilke <wilke@austin.utexas.edu>",
    "Hiroaki Yutani",
    "Ilia A. Kosenkov <ilia.kosenkov@outlook.com>",
]
edition = "2021"
description = "Safe and user friendly bindings to the R programming language."
license = "MIT"
repository = "https://github.com/extendr/extendr"

[dependencies]
<<<<<<< HEAD
libR-sys = { workspace = true }
extendr-macros = { path = "../extendr-macros", version="0.3.1" }
extendr-engine = { path = "../extendr-engine", version="0.3.1" }
=======
libR-sys = "0.3.0"
extendr-macros = { path = "../extendr-macros", version = "0.3.1" }
extendr-engine = { path = "../extendr-engine", version = "0.3.1" }
>>>>>>> 35aa0540
ndarray = { version = "0.15.3", optional = true }
lazy_static = "1.4"
paste = "1.0.5"
serde = { version = "1.0", features = ["derive"], optional = true }
num-complex = { version = "0.4", optional = true }
libc = { version = "0.2", optional = true }

[dev-dependencies]
rstest = "0.16.0"

[features]
default = []

# libc is needed to allocate a DevDesc (c.f., https://bugs.r-project.org/show_bug.cgi?id=18292)
graphics = ["libc"]

# The minimal set of features without all optional ones
tests-minimal = ["libR-sys/use-bindgen"]

# All features to test except for graphics; graphics tests are currently unstable
# and require --test-threads=1, so we decided to exclude it from here (c.f. #378).
tests = ["tests-minimal", "ndarray", "serde", "num-complex"]

tests-graphics = ["tests-minimal", "graphics"]

# Literally all features to test
tests-all = ["tests", "graphics"]

[package.metadata.docs.rs]
features = ["graphics", "libR-sys/use-bindgen"]<|MERGE_RESOLUTION|>--- conflicted
+++ resolved
@@ -15,15 +15,9 @@
 repository = "https://github.com/extendr/extendr"
 
 [dependencies]
-<<<<<<< HEAD
 libR-sys = { workspace = true }
 extendr-macros = { path = "../extendr-macros", version="0.3.1" }
 extendr-engine = { path = "../extendr-engine", version="0.3.1" }
-=======
-libR-sys = "0.3.0"
-extendr-macros = { path = "../extendr-macros", version = "0.3.1" }
-extendr-engine = { path = "../extendr-engine", version = "0.3.1" }
->>>>>>> 35aa0540
 ndarray = { version = "0.15.3", optional = true }
 lazy_static = "1.4"
 paste = "1.0.5"
