--- conflicted
+++ resolved
@@ -26,11 +26,7 @@
 libc = { version = "0.2", optional = true }
 
 [dev-dependencies]
-<<<<<<< HEAD
-duplicate = "0.4.1"
-=======
 rstest = "0.16.0"
->>>>>>> 974cddc4
 
 [features]
 default = []
