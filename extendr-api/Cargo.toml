[package]
name = "extendr-api"
version = "0.4.0"
authors = [
    "andy-thomason <andy@andythomason.com>",
    "Thomas Down",
    "Mossa Merhi Reimert <mossa@sund.ku.dk>",
    "Claus O. Wilke <wilke@austin.utexas.edu>",
    "Hiroaki Yutani",
    "Ilia A. Kosenkov <ilia.kosenkov@outlook.com>",
    "Michael Milton <michael.r.milton@gmail.com>",
]
edition = "2021"
description = "Safe and user friendly bindings to the R programming language."
license = "MIT"
repository = "https://github.com/extendr/extendr"
rust-version = "1.60"

[dependencies]
libR-sys = { workspace = true }
<<<<<<< HEAD
extendr-macros = { path = "../extendr-macros" }
extendr-engine = { path = "../extendr-engine" }
=======
extendr-macros = { path = "../extendr-macros", version="0.4.0" }
extendr-engine = { path = "../extendr-engine", version="0.4.0" }
>>>>>>> f75f0191
lazy_static = "1.4"
paste = "1.0.5"
either = { version = "1.8.1", optional = true }
libc = { version = "0.2", optional = true }
ndarray = { version = "0.15.3", optional = true }
num-complex = { version = "0.4", optional = true }
serde = { version = "1.0", features = ["derive"], optional = true }

[dev-dependencies]
rstest = "0.18.1"

[features]

# Features to modify behaviour of returning Result<T,E> from extendr to R, instead of unwrap-throw_r_error().
# Add new features below
# None, one or both can be set, but the one with highest precedence will take effect.
result_list = []
result_condition = []

# This dummy feature enables all features that increase the functionality of 
# extendr, via conversions or R features. Features that change behaviour
# but do not add functionality (such as `libR-sys/use-bindgen`) are excluded
full-functionality = ["graphics", "either", "ndarray", "num-complex", "serde"]

# libc is needed to allocate a DevDesc (c.f., https://bugs.r-project.org/show_bug.cgi?id=18292)
graphics = ["libc"]

# The minimal set of features without all optional ones
tests-minimal = ["libR-sys/use-bindgen"]

# All features to test except for graphics; graphics tests are currently unstable
# and require --test-threads=1, so we decided to exclude it from here (c.f. #378).
tests = ["tests-minimal", "ndarray", "serde", "num-complex", "either"]

tests-graphics = ["tests-minimal", "graphics"]

# Literally all features to test
tests-all = ["tests", "graphics"]

[package.metadata.docs.rs]
<<<<<<< HEAD
features = [
    "graphics",
    "either",
    "ndarray",
    "num-complex",
    "serde",
    "libR-sys/use-bindgen",
]
=======
features = ["full-functionality", "libR-sys/use-bindgen"]
>>>>>>> f75f0191
<|MERGE_RESOLUTION|>--- conflicted
+++ resolved
@@ -18,13 +18,8 @@
 
 [dependencies]
 libR-sys = { workspace = true }
-<<<<<<< HEAD
-extendr-macros = { path = "../extendr-macros" }
-extendr-engine = { path = "../extendr-engine" }
-=======
 extendr-macros = { path = "../extendr-macros", version="0.4.0" }
 extendr-engine = { path = "../extendr-engine", version="0.4.0" }
->>>>>>> f75f0191
 lazy_static = "1.4"
 paste = "1.0.5"
 either = { version = "1.8.1", optional = true }
@@ -65,15 +60,4 @@
 tests-all = ["tests", "graphics"]
 
 [package.metadata.docs.rs]
-<<<<<<< HEAD
-features = [
-    "graphics",
-    "either",
-    "ndarray",
-    "num-complex",
-    "serde",
-    "libR-sys/use-bindgen",
-]
-=======
-features = ["full-functionality", "libR-sys/use-bindgen"]
->>>>>>> f75f0191
+features = ["full-functionality", "libR-sys/use-bindgen"]