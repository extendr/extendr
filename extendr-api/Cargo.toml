[package]
name = "extendr-api"
version = "0.3.1"
authors = [
    "andy-thomason <andy@andythomason.com>",
    "Thomas Down",
    "Mossa Merhi Reimert <mossa@sund.ku.dk>",
    "Claus O. Wilke <wilke@austin.utexas.edu>",
    "Hiroaki Yutani",
    "Ilia A. Kosenkov <ilia.kosenkov@outlook.com>",
]
edition = "2021"
description = "Safe and user friendly bindings to the R programming language."
license = "MIT"
repository = "https://github.com/extendr/extendr"

[dependencies]
libR-sys = { workspace = true }
<<<<<<< HEAD
extendr-macros = { path = "../extendr-macros", version = "0.3.1" }
extendr-engine = { path = "../extendr-engine", version = "0.3.1" }
libR-sys = "0.3.0"
=======
extendr-macros = { path = "../extendr-macros", version="0.3.1" }
extendr-engine = { path = "../extendr-engine", version="0.3.1" }
>>>>>>> eed1ad90
ndarray = { version = "0.15.3", optional = true }
lazy_static = "1.4"
paste = "1.0.5"
serde = { version = "1.0", features = ["derive"], optional = true }
num-complex = { version = "0.4", optional = true }
libc = { version = "0.2", optional = true }

[dev-dependencies]
rstest = "0.16.0"

[features]
default = []

# libc is needed to allocate a DevDesc (c.f., https://bugs.r-project.org/show_bug.cgi?id=18292)
graphics = ["libc"]

# The minimal set of features without all optional ones
tests-minimal = ["libR-sys/use-bindgen"]

# All features to test except for graphics; graphics tests are currently unstable
# and require --test-threads=1, so we decided to exclude it from here (c.f. #378).
tests = ["tests-minimal", "ndarray", "serde", "num-complex"]

tests-graphics = ["tests-minimal", "graphics"]

# Literally all features to test
tests-all = ["tests", "graphics"]

[package.metadata.docs.rs]
features = ["graphics", "libR-sys/use-bindgen"]<|MERGE_RESOLUTION|>--- conflicted
+++ resolved
@@ -16,14 +16,8 @@
 
 [dependencies]
 libR-sys = { workspace = true }
-<<<<<<< HEAD
-extendr-macros = { path = "../extendr-macros", version = "0.3.1" }
-extendr-engine = { path = "../extendr-engine", version = "0.3.1" }
-libR-sys = "0.3.0"
-=======
-extendr-macros = { path = "../extendr-macros", version="0.3.1" }
-extendr-engine = { path = "../extendr-engine", version="0.3.1" }
->>>>>>> eed1ad90
+extendr-macros = { path = "../extendr-macros" }
+extendr-engine = { path = "../extendr-engine" }
 ndarray = { version = "0.15.3", optional = true }
 lazy_static = "1.4"
 paste = "1.0.5"
