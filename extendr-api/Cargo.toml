--- conflicted
+++ resolved
@@ -16,25 +16,19 @@
 
 [dependencies]
 libR-sys = "0.2.2"
-extendr-macros = { path = "../extendr-macros", version="0.2.0" }
-extendr-engine = { path = "../extendr-engine", version="0.2.0" }
+extendr-macros = { path = "../extendr-macros", version = "0.2.0" }
+extendr-engine = { path = "../extendr-engine", version = "0.2.0" }
 ndarray = { version = "0.15.3", optional = true }
 lazy_static = "1.4"
 paste = "1.0.5"
 serde = { version = "1.0", features = ["derive"], optional = true }
-<<<<<<< HEAD
-polars = { git = "https://github.com/pola-rs/polars", rev = "41f63cb55cf519ea9d417b4a766c8568a1452b9b", optional = true}
+num-complex = { version = "0.4", optional = true }
+polars = { git = "https://github.com/pola-rs/polars", rev = "41f63cb55cf519ea9d417b4a766c8568a1452b9b", optional = true }
 arrow2 = { git = "https://github.com/jorgecarleitao/arrow2", rev = "a4383b18955b35bef1237be05e0a747d9dca1171", optional = true }
 
 [features]
-default = ["serde"]
+default = []
 polars-wrapper = ["polars", "arrow2"]
-=======
-num-complex = { version = "0.4", optional = true }
-
-[features]
-default = []
->>>>>>> 60f232f0
 
 # All features to test
 tests-all = ["ndarray", "libR-sys/use-bindgen", "serde", "num-complex"]
