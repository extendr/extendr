<<<<<<< HEAD
# extendr-api
=======
# `extendr-api`
>>>>>>> 1350b4ce

A safe and user friendly R extension interface.

* Build rust extensions to R.
* Convert R packages to Rust crates.

This library aims to provide an interface that will be familiar to
first-time users of Rust or indeed any compiled language.

## Installation

Simply add this line to the `[dependencies]` section of your `Cargo.toml`.
You will then be able to call R code from Rust.

```toml
[dependencies]
extendr-api = "0.6"
```

## Overview

See [Robj] for much of the content of this crate.
[Robj] provides a safe wrapper for the R object type.

Use attributes and macros to export to R.

```rust
use extendr_api::prelude::*;
// Export a function or impl to R.
#[extendr]
fn fred(a: i32) -> i32 {
    a + 1
}

// define exports using extendr_module
extendr_module! {
   mod mymodule;
   fn fred;
}
```

In R:

```rust
result <- fred(1)
```

[Robj] is a wrapper for R objects.
The r!() and R!() macros let you build R objects
using Rust and R syntax respectively.

```rust
use extendr_api::prelude::*;
test! {
    // An R object with a single string "hello"
    let character = r!("hello");
    let character = r!(["hello", "goodbye"]);

    // An R integer object with a single number 1L.
    // Note that in Rust, 1 is an integer and 1.0 is a real.
    let integer = r!(1);

    // An R real object with a single number 1.
    // Note that in R, 1 is a real and 1L is an integer.
    let real = r!(1.0);

    // An R real vector.
    let real_vector = r!([1.0, 2.0]);
    let real_vector = &[1.0, 2.0].iter().collect_robj();
    let real_vector = r!(vec![1.0, 2.0]);

    // An R function object.
    let function = R!("function(x, y) { x + y }")?;

    // A named list using the list! macro.
    let list = list!(a = 1, b = 2);

    // An unnamed list (of R objects) using the List wrapper.
    let list = r!(List::from_values(vec![1, 2, 3]));
    let list = r!(List::from_values(vec!["a", "b", "c"]));
    let list = r!(List::from_values(&[r!("a"), r!(1), r!(2.0)]));

    // A symbol
    let sym = sym!(wombat);

    // A R vector using collect_robj()
    let vector = (0..3).map(|x| x * 10).collect_robj();
}
```

In Rust, we prefer to use iterators rather than loops.

```rust
use extendr_api::prelude::*;
test! {
    // 1 ..= 100 is the same as 1:100
    let res = r!(1 ..= 100);
    assert_eq!(res, R!("1:100")?);

    // Rust arrays are zero-indexed so it is more common to use 0 .. 100.
    let res = r!(0 .. 100);
    assert_eq!(res.len(), 100);

    // Using map is a super fast way to generate vectors.
    let iter = (0..3).map(|i| format!("fred{}", i));
    let character = iter.collect_robj();
    assert_eq!(character, r!(["fred0", "fred1", "fred2"]));
}
```

To index a vector, first convert it to a slice and then
remember to use 0-based indexing. In Rust, going out of bounds
will cause and error (a panic) unlike C++ which may crash.

```rust
use extendr_api::prelude::*;
test! {
    let vals = r!([1.0, 2.0]);
    let slice = vals.as_real_slice().ok_or("expected slice")?;
    let one = slice[0];
    let two = slice[1];
    // let error = slice[2];
    assert_eq!(one, 1.0);
    assert_eq!(two, 2.0);
}
```

Much slower, but more general are these methods:

```rust
use extendr_api::prelude::*;
test! {
    let vals = r!([1.0, 2.0, 3.0]);

    // one-based indexing [[i]], returns an object.
    assert_eq!(vals.index(1)?, r!(1.0));

    // one-based slicing [x], returns an object.
    assert_eq!(vals.slice(1..=2)?, r!([1.0, 2.0]));

    // $ operator, returns an object
    let list = list!(a = 1.0, b = "xyz");
    assert_eq!(list.dollar("a")?, r!(1.0));
}
```

The [R!] macro lets you embed R code in Rust
and takes Rust expressions in {{ }} pairs.

The [Rraw!] macro will not expand the {{ }} pairs.

```rust
use extendr_api::prelude::*;
test! {
    // The text "1 + 1" is parsed as R source code.
    // The result is 1.0 + 1.0 in Rust.
    assert_eq!(R!("1 + 1")?, r!(2.0));

    let a = 1.0;
    assert_eq!(R!("1 + {{a}}")?, r!(2.0));

    assert_eq!(R!(r"
        x <- {{ a }}
        x + 1
    ")?, r!(2.0));

    assert_eq!(R!(r#"
        x <- "hello"
        x
    "#)?, r!("hello"));

    // Use the R meaning of {{ }} and do not expand.
    assert_eq!(Rraw!(r"
        x <- {{ 1 }}
        x + 1
    ")?, r!(2.0));
}
```

The [r!] macro converts a rust object to an R object
and takes parameters.

```rust
use extendr_api::prelude::*;
test! {
    // The text "1.0+1.0" is parsed as Rust source code.
    let one = 1.0;
    assert_eq!(r!(one+1.0), r!(2.0));
}
```

You can call R functions and primitives using the [call!] macro.

```rust
use extendr_api::prelude::*;
test! {

    // As one R! macro call
    let confint1 = R!("confint(lm(weight ~ group - 1, PlantGrowth))")?;

    // As many parameterized calls.
    let formula = call!("~", sym!(weight), lang!("-", sym!(group), 1))?;
    let plant_growth = global!(PlantGrowth)?;
    let model = call!("lm", formula, plant_growth)?;
    let confint2 = call!("confint", model)?;

    assert_eq!(confint1.as_real_vector(), confint2.as_real_vector());
}
```

Rust has a concept of "Owned" and "Borrowed" objects.

Owned objects, such as [Vec] and [String] allocate memory
which is released when the object lifetime ends.

Borrowed objects such as &[i32] and &str are just pointers
to annother object's memory and can't live longer than the
object they reference.

Borrowed objects are much faster than owned objects and use less
memory but are used only for temporary access.

When we take a slice of an R vector, for example, we need the
original R object to be alive or the data will be corrupted.

```rust
use extendr_api::prelude::*;
test! {
    // robj is an "Owned" object that controls the memory allocated.
    let robj = r!([1, 2, 3]);

    // Here slice is a "borrowed" reference to the bytes in robj.
    // and cannot live longer than robj.
    let slice = robj.as_integer_slice().ok_or("expected slice")?;
    assert_eq!(slice.len(), 3);
}
```

## Feature gates

extendr-api has some optional features behind these feature gates:

* `ndarray`: provides the conversion between R's matrices and [`ndarray`](https://docs.rs/ndarray/latest/ndarray/).
* `num-complex`: provides the conversion between R's complex numbers and [`num-complex`](https://docs.rs/num-complex/latest/num_complex/).
* `serde`: provides the [`serde`](https://serde.rs/) support.
* `graphics`: provides the functionality to control or implement graphics devices.
* `either`: provides implementation of type conversion traits for `Either<L, R>` from [`either`](https://docs.rs/either/latest/either/) if `L` and `R` both implement those traits.
* `faer`: provides conversion between R's matrices and [`faer`](https://docs.rs/faer/latest/faer/).

extendr-api has different encodings (conversions) of a `Result<T,E>` into an `Robj`.
In below `x_ok` represents an R variable on R side which was returned from rust via `T::into_robj()` or similar.
Likewise `x_err` was returned to R side from rust via `E::into_robj()` or similar.
extendr-api

* `result_list'` `Ok(T)` is encoded as `list(ok = x_ok, err = NULL)` and `Err` as `list(ok = NULL, err = e_err)`
* `result_condition'` `Ok(T)` is encoded as `x_ok` and `Err(E)` as `condition(msg="extendr_error", value = x_err, class=c("extendr_error", "error", "condition"))`
* Multiple of above result feature gates. Only one result feature gate will take effect, the precedence is currently [`result_list`, `result_condition`, ... ].

Finally, there are parts of R's API that are deemed non-API, in that R packages
on CRAN are recommended not to have these available in packages. If you want
to have access to them, you may use `non-api` to expose them. However, it requires
setting up `bindgen`, and specifically following setup instructions for [`libR-sys`](https://github.com/extendr/libR-sys/?tab=readme-ov-file#building-bindings-from-source-advanced).

## License

MIT<|MERGE_RESOLUTION|>--- conflicted
+++ resolved
@@ -1,8 +1,4 @@
-<<<<<<< HEAD
 # extendr-api
-=======
-# `extendr-api`
->>>>>>> 1350b4ce
 
 A safe and user friendly R extension interface.
 
