# https://just.systems

default:
    echo 'Hello, world!'

alias cargo-clean := clean
clean *cargo_flags:
    cargo clean -p extendr-api {{cargo_flags}}
    cargo clean -p extendr-macros {{cargo_flags}}
    cargo clean -p extendr-ffi {{cargo_flags}}
    cargo clean --manifest-path=tests/extendrtests/src/rust/Cargo.toml {{cargo_flags}}

alias cargo-check := check
check *cargo_flags:
    cargo check --features full-functionality --workspace {{cargo_flags}}
    cargo check --features full-functionality --manifest-path=tests/extendrtests/src/rust/Cargo.toml {{cargo_flags}}

alias cargo-build := build
build *cargo_flags:
    cargo build --features full-functionality --workspace {{cargo_flags}}
    cargo build --features full-functionality --manifest-path=tests/extendrtests/src/rust/Cargo.toml {{cargo_flags}}

alias cargo-clippy := clippy
clippy *cargo_flags:
    cargo clippy --features full-functionality --workspace {{cargo_flags}}
    cargo clippy --features full-functionality --manifest-path=tests/extendrtests/src/rust/Cargo.toml {{cargo_flags}}

alias cargo-doc-check := doc-check
doc-check *cargo_flags:
    cargo +nightly doc --no-deps --document-private-items --features full-functionality --workspace {{cargo_flags}}
    cargo +nightly doc --no-deps --document-private-items --features full-functionality --manifest-path=tests/extendrtests/src/rust/Cargo.toml {{cargo_flags}}

alias cargo-doc := doc
doc *cargo_flags:
    cargo +nightly doc --document-private-items --features full-functionality --workspace {{cargo_flags}}
    cargo +nightly doc --document-private-items --features full-functionality --manifest-path=tests/extendrtests/src/rust/Cargo.toml {{cargo_flags}}

alias cargo-fmt-check := fmt-check
fmt-check *cargo_flags:
    cargo fmt --all {{cargo_flags}} -- --check
    cargo fmt --all --manifest-path=tests/extendrtests/src/rust/Cargo.toml {{cargo_flags}} -- --check

alias cargo-fmt := fmt
fmt *cargo_flags:
    cargo fmt --all {{cargo_flags}}
    cargo fmt --all --manifest-path=tests/extendrtests/src/rust/Cargo.toml {{cargo_flags}}

alias cargo-test := test
test *args:
    cargo_flags="" \
    && test_args="" \
    && sep=0 \
    && for arg in {{args}}; do \
      if [ "$arg" = "--" ]; then sep=1; continue; fi; \
      if [ "$sep" = "0" ]; then cargo_flags="$cargo_flags $arg"; else test_args="$test_args $arg"; fi; \
    done \
    && cargo test --workspace --no-fail-fast --features=full-functionality $cargo_flags -- --no-capture --test-threads=1 $test_args \
    && cargo test --manifest-path=tests/extendrtests/src/rust/Cargo.toml --no-fail-fast --features=full-functionality $cargo_flags -- --no-capture --test-threads=1 $test_args

alias cargo-tree := tree
tree *cargo_flags:
  cargo tree --features=full-functionality --workspace {{cargo_flags}}
  cargo tree --features=full-functionality --manifest-path=tests/extendrtests/src/rust/Cargo.toml {{cargo_flags}}

alias cargo-expand := expand
expand *cargo_flags:
    cargo expand --features=full-functionality -p extendr-api {{cargo_flags}}
    cargo expand -p extendr-macros {{cargo_flags}}
    cargo expand -p extendr-ffi {{cargo_flags}}
    cargo expand --features=full-functionality --manifest-path=tests/extendrtests/src/rust/Cargo.toml {{cargo_flags}}

# Verify MSRV with optional comma-separated FEATURES (empty means default features)
msrv FEATURES="":
<<<<<<< HEAD
    if [ -z "{{FEATURES}}" ]; then \
=======
    if [ "x{{FEATURES}}" = "x" ]; then \
>>>>>>> b1b744b3
      cargo msrv --path extendr-api verify -- cargo check; \
    else \
      cargo msrv --path extendr-api verify -- cargo check --features {{FEATURES}}; \
    fi

# Generate documentation (R wrappers) via rextendr::document()
document:
    cd tests/extendrtests && \
    if [ -d ../../rextendr ]; then \
      echo "Loading vendored {rextendr}" && \
      Rscript -e 'requireNamespace("devtools")' \
              -e 'devtools::load_all("../../rextendr")' \
              -e 'rextendr::document()'; \
    else \
      echo "Using installed {rextendr}" && \
      Rscript -e 'requireNamespace("rextendr")' \
              -e 'rextendr::document()'; \
    fi

# Run devtools::test() for extendrtests; set FILTER or SNAPSHOT=1 to accept snapshots
devtools-test FILTER="" SNAPSHOT="0":
    cd tests/extendrtests && \
    if [ "{{SNAPSHOT}}" = "1" ]; then \
      Rscript -e 'testthat::snapshot_accept("macro-snapshot")'; \
    fi; \
<<<<<<< HEAD
    if [ -z "{{FILTER}}" ]; then \
=======
    if [ "x{{FILTER}}" = "x" ]; then \
>>>>>>> b1b744b3
      Rscript -e 'devtools::test()'; \
    else \
      Rscript -e 'devtools::test(filter = "{{FILTER}}")'; \
    fi

alias rcmdcheck := r-cmd-check
# Run R CMD check on extendrtests; accepts NO_VIGNETTES=1, ERROR_ON=warning|error, CHECK_DIR=path
r-cmd-check *args:
    NO_VIGNETTES="0" \
    ERROR_ON="warning" \
    CHECK_DIR="" \
    ROOT_DIR="$(pwd)" \
    PATCH_ROOT="$(pwd)" \
    CARGO_TOML="$(pwd)/tests/extendrtests/src/rust/Cargo.toml" \
    && for arg in {{args}}; do \
      case "$arg" in \
        NO_VIGNETTES=*) NO_VIGNETTES="${arg#NO_VIGNETTES=}" ;; \
        ERROR_ON=*) ERROR_ON="${arg#ERROR_ON=}" ;; \
        CHECK_DIR=*) CHECK_DIR="${arg#CHECK_DIR=}" ;; \
        *) echo "Ignoring unknown arg '$arg'" ;; \
      esac; \
    done \
    && CHECK_DIR_ARG="NULL" \
    && if [ -n "$CHECK_DIR" ]; then \
      case "$CHECK_DIR" in \
        /*) CHECK_DIR_ARG="'$CHECK_DIR'" ;; \
        *)  CHECK_DIR_ARG="'$(pwd)/$CHECK_DIR'" ;; \
      esac; \
    fi \
    && case "$(uname -s)" in \
      MINGW*|MSYS*|CYGWIN*) PATCH_ROOT="$(cygpath -m "$PATCH_ROOT" 2>/dev/null || pwd -W 2>/dev/null || echo "$PATCH_ROOT")" ;; \
    esac \
    && TMP_CARGO_TOML="$(mktemp)" \
    && cp "$CARGO_TOML" "$TMP_CARGO_TOML" \
    && cleanup() { mv "$TMP_CARGO_TOML" "$CARGO_TOML"; } \
    && trap cleanup EXIT \
    && TMP_EDIT="$(mktemp)" \
    && awk -v root="$PATCH_ROOT" ' \
      /^[[:space:]]*#/ {print; next} \
      /^\[patch\.crates-io\]/ {in_patch=1; print; next} \
      in_patch && done==0 && /^[[:space:]]*extendr-api[[:space:]]*=/ { \
        gsub(/path[[:space:]]*=[[:space:]]*"[^"]+"/, "path = \"" root "/extendr-api\""); \
        done=1; \
      } \
      {print} \
      END { if (done==0) exit 1 } \
    ' "$CARGO_TOML" > "$TMP_EDIT" \
    && mv "$TMP_EDIT" "$CARGO_TOML" \
    && cd tests/extendrtests \
    && ARGS="'--as-cran','--no-manual'" \
    && if [ "$NO_VIGNETTES" = "1" ]; then ARGS="${ARGS},'--no-build-vignettes'"; fi \
    && Rscript -e "rcmdcheck::rcmdcheck(args = c(${ARGS}), error_on = '${ERROR_ON}', check_dir = ${CHECK_DIR_ARG})"<|MERGE_RESOLUTION|>--- conflicted
+++ resolved
@@ -71,11 +71,7 @@
 
 # Verify MSRV with optional comma-separated FEATURES (empty means default features)
 msrv FEATURES="":
-<<<<<<< HEAD
     if [ -z "{{FEATURES}}" ]; then \
-=======
-    if [ "x{{FEATURES}}" = "x" ]; then \
->>>>>>> b1b744b3
       cargo msrv --path extendr-api verify -- cargo check; \
     else \
       cargo msrv --path extendr-api verify -- cargo check --features {{FEATURES}}; \
@@ -101,11 +97,7 @@
     if [ "{{SNAPSHOT}}" = "1" ]; then \
       Rscript -e 'testthat::snapshot_accept("macro-snapshot")'; \
     fi; \
-<<<<<<< HEAD
     if [ -z "{{FILTER}}" ]; then \
-=======
-    if [ "x{{FILTER}}" = "x" ]; then \
->>>>>>> b1b744b3
       Rscript -e 'devtools::test()'; \
     else \
       Rscript -e 'devtools::test(filter = "{{FILTER}}")'; \
