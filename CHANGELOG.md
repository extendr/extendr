# Changelog

## [Unreleased]

### Added

- `ALTLIST` support allowing users to represent structs as R list objects
- [**either**] `TryFrom<&Robj> for Either<T, R>` and `From<Either<T, R>> for Robj` if `T` and `R` are themselves implement these traits. This unblocks scenarios like accepting any numeric vector from R via `Either<Integers, Doubles>` without extra memory allocation [[#480]](https://github.com/extendr/extendr/pull/480)
- `PartialOrd` trait implementation for `Rfloat`, `Rint` and `Rbool`. `Rfloat` and `Rint` gained `min()` and `max()` methods [[#573]](https://github.com/extendr/extendr/pull/573)
<<<<<<< HEAD
- Added conversions to Rust's Non-zero primitives, e.g. `std::num::NonZeroi32`, etc. and R [[#470]](https://github.com/extendr/extendr/pull/470)
=======
- `use_rng` option for the `extendr` attribute macro, which enables the use of
random number sampling methods from R, e.g. `#[extendr(use_rng = true)` [[#476]](https://github.com/extendr/extendr/pull/476)
- `[T; N]` conversions to `Robj` [[#594]](https://github.com/extendr/extendr/pull/594/)
- `ToVectorValue` for `Rfloat`, `Rint` and `Rbool` [[#593]](https://github.com/extendr/extendr/pull/593)
- `TryFrom<_>` on `Vec<_>` for `Integers` (`i32`), `Complexes` (`c64`), `Doubles` (`f64`), and `Logicals` (`bool` / `i32`). [[#593]](https://github.com/extendr/extendr/pull/593)
- `Rstr` can now be constructed from `Option<String>`  [[#630]](https://github.com/extendr/extendr/pull/630)
>>>>>>> 1b29fb9e

### Fixed

- You can now create `ArrayView1` from `&Robj` as well as `Robj`
    [[#501]](https://github.com/extendr/extendr/pull/501)
- Raw literals from Rust can be used for function and argument names. e.g.
    `fn r#type()` in Rust is converted to `type()` in R.
    [[#531]](https://github.com/extendr/extendr/pull/531)
- Fix memory leaks on errors and panics
    [[#555]](https://github.com/extendr/extendr/pull/555)
- Fixed error when collecting too many objects into `List`, etc.
    [[#540]](https://github.com/extendr/extendr/pull/540)

## 0.4.0

### Added

- Support for setting the default value of arguments to struct methods, using `#[default = "..."]` [[#436]](https://github.com/extendr/extendr/pull/436)
- [**ndarray**] `TryFrom<&Robj>` for `ArrayView1<T>` and `ArrayView2<T>`, where `T` is `i32`, `f64`, `c64`, `Rint`, `Rfloat`, `Rcplx`, `Rstr`, `Rbool` [[#443]](https://github.com/extendr/extendr/pull/443)
- `Debug` trait implementation for `Rcplx` and `Complexes` [[#444]](https://github.com/extendr/extendr/pull/444)
- `TryFrom<Robj>`, `From<Option<T>>`, `Into<Option<T>>` and their variations for `Nullable<T>` [[#446]](https://github.com/extendr/extendr/pull/446)
- `Nullable<T>::map()` that acts on not null value and propagates `NULL` [[#446]](https://github.com/extendr/extendr/pull/446)
- [**ndarray**] Conversion from owned arrays (ie `ndarray::Array`) into `Robj` [[#450]](https://github.com/extendr/extendr/pull/450)
- [**ndarray**][**docs**] Documentation for the `robj_ndarray` module [[#450]](https://github.com/extendr/extendr/pull/450)
- `Sum` for scalars like `Rint`, `Rfloat` and `Rcplx`, which accept `Iterator<Item = &Rtype>` [[#454]](https://github.com/extendr/extendr/pull/454)
- A new `collect_rarray` method that can be used to collect arbitrary iterables into an R matrix
 [[#466]](https://github.com/extendr/extendr/pull/466)
- [**docs**] Documentation for `RArray::new_matrix()` [[#466]](https://github.com/extendr/extendr/pull/466)

### Changed

- [**docs**] Use bindgen on docs.rs, to ensure newer R features will still be documented [[#426]](https://github.com/extendr/extendr/pull/426)
- Unify the tagging mechanism used to identify Rust types inside `ExternalPtr`. This allows `#[extendr]`-annotated functions to directly accept `ExternalPtr<MyStruct>` as well as `MyStruct` [[#433]](https://github.com/extendr/extendr/pull/433)
- `Nullable<T>` is now part of `extendr_api::prelude` [[#446]](https://github.com/extendr/extendr/pull/446)
- Bump the Rust edition from 2018 to 2021 [[#458]](https://github.com/extendr/extendr/pull/458)
- When converted to `STRSXP`, strings are now correctly marked as UTF-8 even on non-UTF-8 platforms (i.e., R < 4.2 on Windows), which shouldn't matter for most of the users [[#467]](https://github.com/extendr/extendr/pull/467)

### Fixed

- The R CMD check note "Found non-API calls to R" by moving `use extendr_engine;` inside `test!` macro [[#424]](https://github.com/extendr/extendr/pull/424)
- The clippy lint "this public function might dereference a raw pointer but is not marked `unsafe`" [[#451]](https://github.com/extendr/extendr/pull/451)
- A bug where importing a submodule via `use some_module;` inside the `extendr_module!` macro wasn't working [[#469]](https://github.com/extendr/extendr/pull/469)

## 0.3.0

### Added

- `Function` type that wraps an R function, which can be invoked using the `call()` method. [[#188]](https://github.com/extendr/extendr/pull/188)
- `pairlist!` macro for generating `Pairlist` objects, e.g. for use in function calls. [[#202]](https://github.com/extendr/extendr/pull/202)
- `use_try_from` option for the `extendr` macro, which allows the use of any type that implements `TryInto<Robj>`/`TryFrom<Robj>`, e.g. `#[extendr(use_try_from = true)]`. [[#222]](https://github.com/extendr/extendr/pull/222)
- Support for R version 4.2. [[#235]](https://github.com/extendr/extendr/issues/235)
- `call!` macro, which can be used to call an R function whose name is provided as a string. [[#238]](https://github.com/extendr/extendr/pull/238)
- Large Rust integer types (`u32`, `u64` and `i64`) can now be converted to R's `numeric` type, which can handle large integer values. [[#242]](https://github.com/extendr/extendr/pull/242)
- `TryFrom<Robj>` for a large number of Rust types. [[#249]](https://github.com/extendr/extendr/pull/249), [[#258]](https://github.com/extendr/extendr/pull/258)
- Support for `ALTREP`. [[#250]](https://github.com/extendr/extendr/pull/250), [[#274]](https://github.com/extendr/extendr/pull/274)
- `S4` struct, which wraps an S4 class in R. [[#268]](https://github.com/extendr/extendr/pull/268)
- [**ndarray**] Implemented `TryFrom<&ArrayBase> for Robj`, allowing `extendr`-annotated functions to return Arrays from the `ndarray` crate and have them automatically converted to R arrays. [[#275]](https://github.com/extendr/extendr/pull/275)
- `Rint`, `Rdouble`, `Rbool` and `Rcplx`: `NA`-aware wrappers for scalar elements of R vectors [[#274]](https://github.com/extendr/extendr/pull/274), [[#284]](https://github.com/extendr/extendr/pull/284), [[#301]](https://github.com/extendr/extendr/pull/301), [[#338]](https://github.com/extendr/extendr/pull/338), [[#350]](https://github.com/extendr/extendr/pull/350)
- `Integers`, `Doubles`, `Strings`, `Logicals` and `Complexes`: wrappers for R vectors that deref to slices of the above types (`RInt` etc). [[#274]](https://github.com/extendr/extendr/pull/274), [[#284]](https://github.com/extendr/extendr/pull/284), [[#301]](https://github.com/extendr/extendr/pull/301), [[#338]](https://github.com/extendr/extendr/pull/338), [[#350]](https://github.com/extendr/extendr/pull/350)
- `ExternalPtr`, a wrapper class for creating R objects containing any Rust object. [[#260]](https://github.com/extendr/extendr/pull/260)
- [**graphics**] Support for R graphics and graphics devices. The `graphics` feature flag is disabled by default. [[#279]](https://github.com/extendr/extendr/pull/279), [[#360]](https://github.com/extendr/extendr/pull/360), [[#373]](https://github.com/extendr/extendr/pull/373), [[#379]](https://github.com/extendr/extendr/pull/379), [[#380]](https://github.com/extendr/extendr/pull/380), [[#389]](https://github.com/extendr/extendr/pull/389)
- `Deref` implementation for vector types (Rint/Rfloat/Rbool/Rstr/Robj) to appropriately typed Rust slices. [[#327]](https://github.com/extendr/extendr/pull/327)
- `default` option for `extendr`-annotated functions, allowing them to have default values, e.g. `fn fred(#[default="NULL"] x: Option<i32>) { }`. [[#334]](https://github.com/extendr/extendr/pull/334)
- `r_name` option for `extendr`-annotated functions, allowing the generated R function to have a different name. e.g.

    ```rust
    #[extendr(
        use_try_from = true,
        r_name = "test.rename.rlike",
        mod_name = "test_rename_mymod"
    )]
    fn test_rename() { }
    ```

    [[#335]](https://github.com/extendr/extendr/pull/335)
- `serde::Serialize` implementation for R types. [[#305]](https://github.com/extendr/extendr/pull/305), [[#355]](https://github.com/extendr/extendr/pull/355)
- `Rany` type and the `as_any` conversion method. [[#320]](https://github.com/extendr/extendr/pull/320)
- `std::fmt::Debug` implementation for wrapper types. [[#345]](https://github.com/extendr/extendr/pull/345)
- `#[derive(TryFromRobj)` and `#[derive(IntoRobj)]` which provide an automatic conversion from and to any custom Rust struct and `Robj` [[#347]](https://github.com/extendr/extendr/pull/347)
- `[[` operator that works with Rust classes. Its behavior is identical to that of the `$` operator. [[#359]](https://github.com/extendr/extendr/pull/359)
- `Load` and `Save`, traits that, once implemented, provide the ability to load and save R data in the RDS format. These traits are implemented for all `Robj`. [[#363]](https://github.com/extendr/extendr/pull/363)
- `Dataframe` wrapper struct. [[#393]](https://github.com/extendr/extendr/pull/393)
- `IntoDataFrame` trait, which can be derived to allow arbitrary Rust structs to be converted to rows of a data frame. [[#393]](https://github.com/extendr/extendr/pull/393)

### Changed

- `Strings::elt` now returns an `Rstr`. [[#345]](https://github.com/extendr/extendr/pull/345)
- Renamed `RType` to `Rtype`. [[#345]](https://github.com/extendr/extendr/pull/345)
- Wrapper types now contain `Robj` fields. [[#190]](https://github.com/extendr/extendr/pull/190)
- The `R!` macro now accepts strings that contain R code. This is now the recommended way of using the macro, especially with raw strings e.g.

  ```rust
  R!(r#"
      print("hello")
  "#);
  ```

  [[#203]](https://github.com/extendr/extendr/pull/203)
- Improved error handling for `<&str>::try_from(Robj)`. [[#226]](https://github.com/extendr/extendr/pull/226)
- `SymPair::sym_pair()` now returns `(Option<Robj>, Robj)`. [[#225]](https://github.com/extendr/extendr/pull/225)
- More detailed error messages when converting Rust integer types to R. [[#243]](https://github.com/extendr/extendr/pull/243)
- `Character` is now called `Rstr`. [[#273]](https://github.com/extendr/extendr/pull/273)
- [**ndarray**] Bumped `ndarray` to 0.15.3. Under [RFC 1977](https://github.com/rust-lang/rfcs/pull/1977) this is a "public dependency" change, and therefore can be considered a breaking change, as consumers of `extendr` that use an older version of `ndarray` will no longer be compatible until they also bump `ndarray` to a compatible version. [[#275]](https://github.com/extendr/extendr/pull/275)
- `IsNA` trait has been renamed to `CanBeNA`. [[#288]](https://github.com/extendr/extendr/pull/288)
- `list!` has been rewritten, and now returns a `List` struct. [[#303]](https://github.com/extendr/extendr/pull/303)

### Deprecated

- Calling the `R!` macro with non-string types (e.g. `R!(1)`) is now deprecated. [[#203]](https://github.com/extendr/extendr/pull/203)

### Removed

- `Real`, `Int`, `Bool` and the redundant trait `SliceIter`, which should be replaced with `Rdouble`, `Rint`, and `Rbool` respectively. [[#304]](https://github.com/extendr/extendr/pull/304), [[#338]](https://github.com/extendr/extendr/pull/338)
- `TryFrom` conversions between `Robj` and `HashMap` for consistency. `List::into_hashmap()` and `List::from_hashmap()` should be used instead. [[#254]](https://github.com/extendr/extendr/pull/254)

## extendr 0.2.0

- Added contributing guidelines and code of conduct.

- Made use of ndarray optional.

- Made #[extendr] calls panic and thread safe.

- Added NA handling to the #[extendr] macro.

- Added a separate extendr-engine crate that is needed when calling R from Rust.

- Wrapper classes for pairlists, environment, raw, symbols and others.

- More iterator support.

- Operators index, slice, dollar, double_colon, +, -, * and /`.

- Debug printing support expanded to use wrappers.

- Conversion of Robj to wrapper types.

- Multithreaded support - allows multithreaded testing using a recursive spinlock.

- Bool type extended and implemented using TRUE, FALSE and NA_BOOLEAN.

- Optional parameters to support NA handing.

- Errors thrown if input parameters without Option are NA.

- Harmonising of function names into integer, real, logical, symbol, raw, list, pairlist and env.

- Refactored robj code into several source files.

- Many functions updated to use generic types.

- R! macro for executing R source code.

- call! macro to call R code.

- sym! macro to generate symbols.

- Simplification of vector generation using collect_robj and ToVectorValue.

- Added array types `[1, 2, 3]` as `Robj::from` targets.

- Macros now mostly return errors.

## extendr 0.1.10

- Fix build on Windows and MacOS.<|MERGE_RESOLUTION|>--- conflicted
+++ resolved
@@ -7,16 +7,13 @@
 - `ALTLIST` support allowing users to represent structs as R list objects
 - [**either**] `TryFrom<&Robj> for Either<T, R>` and `From<Either<T, R>> for Robj` if `T` and `R` are themselves implement these traits. This unblocks scenarios like accepting any numeric vector from R via `Either<Integers, Doubles>` without extra memory allocation [[#480]](https://github.com/extendr/extendr/pull/480)
 - `PartialOrd` trait implementation for `Rfloat`, `Rint` and `Rbool`. `Rfloat` and `Rint` gained `min()` and `max()` methods [[#573]](https://github.com/extendr/extendr/pull/573)
-<<<<<<< HEAD
-- Added conversions to Rust's Non-zero primitives, e.g. `std::num::NonZeroi32`, etc. and R [[#470]](https://github.com/extendr/extendr/pull/470)
-=======
 - `use_rng` option for the `extendr` attribute macro, which enables the use of
 random number sampling methods from R, e.g. `#[extendr(use_rng = true)` [[#476]](https://github.com/extendr/extendr/pull/476)
 - `[T; N]` conversions to `Robj` [[#594]](https://github.com/extendr/extendr/pull/594/)
 - `ToVectorValue` for `Rfloat`, `Rint` and `Rbool` [[#593]](https://github.com/extendr/extendr/pull/593)
 - `TryFrom<_>` on `Vec<_>` for `Integers` (`i32`), `Complexes` (`c64`), `Doubles` (`f64`), and `Logicals` (`bool` / `i32`). [[#593]](https://github.com/extendr/extendr/pull/593)
 - `Rstr` can now be constructed from `Option<String>`  [[#630]](https://github.com/extendr/extendr/pull/630)
->>>>>>> 1b29fb9e
+- Conversions to `std::num`'s Non-zero primitives, e.g. `std::num::NonZeroi32`, etc. and R [[#470]](https://github.com/extendr/extendr/pull/470)
 
 ### Fixed
 
