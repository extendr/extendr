# Changelog

## Unreleased

### Added

<<<<<<< HEAD
- It is now possible to provide your own `Error`-type in custom `TryFrom<Robj>`/
`TryFrom<&Robj>` calls. [[#977]](https://github.com/extendr/extendr/pull/977)
=======
- Implements ToVectorValue for `Rstr` enabling the creating of character matrices
>>>>>>> 07e2a1ee
- Added `#[extendr(invisible)]` attribute to allow functions to return invisibly in R [[#946]](https://github.com/extendr/extendr/pull/946)
- An ignore field attribute to the macro `derive(IntoList)` called `#[into_list(ignore)]` [[#864]](https://github.com/extendr/extendr/pull/864)
- Added `TryFrom<Robj> for Vec<bool>`—an `Error::MustNotBeNA` is returned if an NA is present [[#864]](https://github.com/extendr/extendr/pull/864)
- Added `impl From<&Vec<Robj>> for Robj` [[#864]](https://github.com/extendr/extendr/pull/864)

### Changed

- **Deprecates** `Scalar::new()` in favor of the idiomatic `From::from()` and `Into` traits [[#971]](https://github.com/extendr/extendr/pull/971)
- **Deprecates** `#[default = "value"]` and replaces it with `#[extendr(default = "value)]` [[952]](https://github.com/extendr/extendr/pull/952)
- **Deprecates** `Rstr::from_string()` and `Rstr::as_str()` in favor of the standard library's `From` and `AsRef` traits. Use `.from()` and `.as_ref()` instead [[#972]](https://github.com/extendr/extendr/pull/972)

### Fixed

## 0.8.0

### Added

- Added `ndim()` method for `RArray` to get the number of dimension [[#898]](https://github.com/extendr/extendr/pull/898).
- Added `get_dim()` method for `RArray` to get the dimension vector [[#898]](https://github.com/extendr/extendr/pull/898).
- Added implementations for `Index<[usize; 3]>` and `IndexMut<[usize; 3]>` traits in `RMatrix3D` [[#897]](https://github.com/extendr/extendr/pull/897)
- Type aliases `RMatrix4D` and `RMatrix5D` have been added [[#875]](https://github.com/extendr/extendr/pull/875)
- `ExternalPtr<T>` and `&ExternalPtr<T>` can now be used as function arguments with appropriate type checking [[#853]](https://github.com/extendr/extendr/pull/853)
- `TryFrom<Robj>` is now implemented for `&ExternalPtr<T>` and `&mut ExternalPtr<T>` [[#833]](https://github.com/extendr/extendr/pull/833)
- `Option<T>` can now be returned from `#[extendr]` annotated functions for extendr_api types. `None` is translated into `NULL` value in R [[#802]](https://github.com/extendr/extendr/pull/802)
- Conversion of a `Robj` that contains a `list()`/`List` to a compatible tuple `(T0, ..., Tn)`, where `n` is atmost 12 [[#857]](https://github.com/extendr/extendr/pull/857)
- Added conversions of `[T;N]` where `T` is `Rint`, `Rfloat`, `Rbool`, `Rcplx`, `u8`,
  `i32`, and `f64`. [[#856]](https://github.com/extendr/extendr/pull/856)
- `FromIterator<T>` and `FromIterator<&T>` for vector wrapper where `T` represents a matching underlying type (`bool`,
  `i32`, `f64`, `c64`) [[#879]](https://github.com/extendr/extendr/pull/879)
- Conversion from `Robj`/`List` to `HashMap<_, T>` for `T: TryFrom<Robj>` [[#854]](https://github.com/extendr/extendr/pull/854)

### Changed

- Breaking change: Replace parameter `dim` with type `[usize; n]` with constant generic parameter `const NDIM: usize` in `RArray`. Now, use `RArray<T, n>` instead of `RArray<T, [usize; n]>`to define a new n dim `RArray` [[#898]](https://github.com/extendr/extendr/pull/898).
- Breaking change: Remove parameter `dim` from `RArray::from_parts()` [[#898]](https://github.com/extendr/extendr/pull/898).
- Enhancement: Replace `panic!()` with `throw_r_error()` in the `offset()` method of `RArray` [[#898]](https://github.com/extendr/extendr/pull/898).
- `extendr-api` and `extendr-engine` its dependency on `libR-sys` instead using the new `extendr-ffi` which is smaller and provides backports. [[#888]](https://github.com/extendr/extendr/pull/888)
- Breaking change: Adding `#[extendr]` above impl blocks no longer provides a default implementation for `impl From<T> for Robj` and `impl TryFrom<Robj> for T`. Instead, users may annotate their custom structs and enums with `#[extendr]` to get these default implementations. Note that a user can still derive their own implementations for these traits, and in this case should forego annotating their type with `#[extendr]`. With this change, users may use `#[extendr]` on multiple `impl <T>` blocks so long as they are contained within their own modules. [[#882]](https://github.com/extendr/extendr/pull/882)
- Enhancement: string comparisons are now implemented for `Rstr` using R's string intern mechanism. Making string comparisons _much_ faster. [[#845]](https://github.com/extendr/extendr/pull/845)
- Breaking change: `RMatrix::get_rownames` and `RMatrix::get_colnames` now both
return `Option<Strings>` instead of opaque `Robj`.
[[#801]](https://github.com/extendr/extendr/pull/790)

### Fixed

- Addresses change in R-Devel which turn [accessing 0 length vectors intto a segfault](https://github.com/wch/r-source/commit/d4dff56ff9d11ef96d67afccf8d9e8790d250664) [[#883]](https://github.com/extendr/extendr/pull/883)

### Deprecated

- Removed `from_sexp_ref()` from the public API. `from_sexp_ref()` is an unsafe method and is for internal use only. [[#855]](https://github.com/extendr/extendr/pull/855)

## 0.7.0

### Added

- Arguments can be (mutable) typed slices such as `&[Rbool]`, `&mut [Rint]` etc. [[#790]](https://github.com/extendr/extendr/pull/790)
- New optional `faer` feature which enables conversion between `faer` matrix and `RMatrix<f64>` [[#706]](https://github.com/extendr/extendr/pull/706)
- Adds `TryFrom<Robj>` and `<TryFrom<&Robj>` for `impl` blocks marked with `#[extendr]` macro allowing falliable conversion to `&Self` `&mut Self` [[#730]](https://github.com/extendr/extendr/pull/730)
- Adds `From<T> for Robj` for impl blocks marked with `#[extendr]` macro
- The new `ExpectedExternalNonNullPtr` error variant provides a more informative error when a null pointer is accessed [[#730]](https://github.com/extendr/extendr/pull/730)
- `RArray::data_mut` provides a mutable slice to the underlying array data [[#657]](https://github.com/extendr/extendr/pull/657)
- Implements the `Attributes` trait for all R vector wrapper structs (e.g. `Integers` , `Doubles`, `Strings`, etc.), allowing for easy access and setting of the attributes of an R object [[#745]](https://github.com/extendr/extendr/pull/745). This comes with breaking changes. See below.
- feature `non-api` that gives access to non-API items; Requires compile-time generation of bindings
[[#754]](https://github.com/extendr/extendr/pull/754)
- `TryFrom<&Robj>` for `StrIter`, `HashMap<K, Robj>` for `K = String` and `K = &str` [[#759]](https://github.com/extendr/extendr/pull/759)

### Changed

- \[_Potentially breaking_\]: `RArray::from_parts` no longer requires a pointer to the underlying data
  vector [[#657]](https://github.com/extendr/extendr/pull/657)
- `#[extendr(use_try_from = true)` is now the default setting, therefore the option `use_try_from` has been removed [[#759]](https://github.com/extendr/extendr/pull/759)

#### Breaking changes

- R-devel Non-API changes:
  - R's C API is being formalized. While the changes are formalized, non-API functions are hidden behind a feature flag to prevent removal from CRAN. [[#809]](https://github.com/extendr/extendr/pull/809)
  - Non-API [changes are in flux in R-devel](https://github.com/r-devel/r-svn/blob/71afe1e304b11f7febaa536e96817c63a7c1c7ab/src/library/tools/R/sotools.R#L564), however, CRAN has set a July 9th date to remove any package that uses non-API functions. This includes almost every extendr based package on CRAN.
  - See [[Rd] clarifying and adjusting the C API for R](https://stat.ethz.ch/pipermail/r-devel/2024-June/083449.html)
  - [nonAPI.txt](https://github.com/r-devel/r-svn/blob/f36c203d3a53a74d56a81d4f97a68d24993e0652/src/library/tools/R/sotools.R#L564) functions are hidden behind the `non-api` feature flag.
  - Removed from default include (but may not be limited to):
    - `global_var()`, `local_var()`, `base_env()`, various `Environment`, `Function`, `Primitive`, and `Promise` methods.
- `Attributes` trait now returns a mutable reference
  to `Self`. [[#745]](https://github.com/extendr/extendr/pull/745). Previously `.set_attrib()` would modify an object in
  place, and then return an untyped owned pointer (Robj). Instead, now we return `&mut Self`.
- In `AltRep` the `unserialize_ex`, `set_parent`, `set_envflags` are
now hidden behind the feature flag `non-api`. Also, `Promise::from_parts` is marked as non-API.
- Floating point numbers with decimal part can no longer be converted to integer types via
  rounding [[#757]](https://github.com/extendr/extendr/pull/757)
- You can no longer create an `Robj` from a reference `&T`, where `T` is an `extendr`-impl. [[#759]](https://github.com/extendr/extendr/pull/759)
- You can no longer use `from_robj`, as the trait `FromRobj` as been removed. Instead, use `try_from`.
- It is no longer possible to access an R integer vector as a `&[u32]` [[#767]](https://github.com/extendr/extendr/pull/767)
- It is no longer possible to generate bindings as part of the compilation of
extendr. Feature `non-api` is broken and will not compile. Related [[#251]](https://github.com/extendr/libR-sys/issues/251)

### Fixed

- returning `&Self` or `&mut Self` from a method in an `#[extendr]`-impl would
result in unintended cloning  [[#614]](https://github.com/extendr/extendr/issues/614)
- `TryFrom<&Robj>` and `FromRobj` for integer scalars now correctly handles conversions
  from `f64` [[#757]](https://github.com/extendr/extendr/pull/757)

## 0.6.0

### Added

- `ALTLIST` support allowing users to represent structs as R list objects [[#600]](https://github.com/extendr/extendr/pull/600)
- [**either**] `TryFrom<&Robj> for Either<T, R>` and `From<Either<T, R>> for Robj` if `T` and `R` are themselves implement these traits. This unblocks scenarios like accepting any numeric vector from R via `Either<Integers, Doubles>` without extra memory allocation [[#480]](https://github.com/extendr/extendr/pull/480)
- `PartialOrd` trait implementation for `Rfloat`, `Rint` and `Rbool`. `Rfloat` and `Rint` gained `min()` and `max()` methods [[#573]](https://github.com/extendr/extendr/pull/573)
- `use_rng` option for the `extendr` attribute macro, which enables the use of
random number sampling methods from R, e.g. `#[extendr(use_rng = true)` [[#476]](https://github.com/extendr/extendr/pull/476)
- `[T; N]` conversions to `Robj` [[#594]](https://github.com/extendr/extendr/pull/594/)
- `ToVectorValue` for `Rfloat`, `Rint` and `Rbool` [[#593]](https://github.com/extendr/extendr/pull/593)
- `TryFrom<_>` on `Vec<_>` for `Integers` (`i32`), `Complexes` (`c64`), `Doubles` (`f64`), and `Logicals` (`bool` / `i32`). [[#593]](https://github.com/extendr/extendr/pull/593)
- `Rstr` can now be constructed from `Option<String>`  [[#630]](https://github.com/extendr/extendr/pull/630)

### Fixed

- You can now create `ArrayView1` from `&Robj` as well as `Robj`
    [[#501]](https://github.com/extendr/extendr/pull/501)
- Raw literals from Rust can be used for function and argument names. e.g.
    `fn r#type()` in Rust is converted to `type()` in R.
    [[#531]](https://github.com/extendr/extendr/pull/531)
- Fix memory leaks on errors and panics
    [[#555]](https://github.com/extendr/extendr/pull/555)
- Fixed error when collecting too many objects into `List`, etc.
    [[#540]](https://github.com/extendr/extendr/pull/540)

## 0.4.0

### Added

- Support for setting the default value of arguments to struct methods, using `#[default = "..."]` [[#436]](https://github.com/extendr/extendr/pull/436)
- [**ndarray**] `TryFrom<&Robj>` for `ArrayView1<T>` and `ArrayView2<T>`, where `T` is `i32`, `f64`, `c64`, `Rint`, `Rfloat`, `Rcplx`, `Rstr`, `Rbool` [[#443]](https://github.com/extendr/extendr/pull/443)
- `Debug` trait implementation for `Rcplx` and `Complexes` [[#444]](https://github.com/extendr/extendr/pull/444)
- `TryFrom<Robj>`, `From<Option<T>>`, `Into<Option<T>>` and their variations for `Nullable<T>` [[#446]](https://github.com/extendr/extendr/pull/446)
- `Nullable<T>::map()` that acts on not null value and propagates `NULL` [[#446]](https://github.com/extendr/extendr/pull/446)
- [**ndarray**] Conversion from owned arrays (ie `ndarray::Array`) into `Robj` [[#450]](https://github.com/extendr/extendr/pull/450)
- [**ndarray**][**docs**] Documentation for the `robj_ndarray` module [[#450]](https://github.com/extendr/extendr/pull/450)
- `Sum` for scalars like `Rint`, `Rfloat` and `Rcplx`, which accept `Iterator<Item = &Rtype>` [[#454]](https://github.com/extendr/extendr/pull/454)
- A new `collect_rarray` method that can be used to collect arbitrary iterables into an R matrix
 [[#466]](https://github.com/extendr/extendr/pull/466)
- [**docs**] Documentation for `RArray::new_matrix()` [[#466]](https://github.com/extendr/extendr/pull/466)

### Changed

- [**docs**] Use bindgen on docs.rs, to ensure newer R features will still be documented [[#426]](https://github.com/extendr/extendr/pull/426)
- Unify the tagging mechanism used to identify Rust types inside `ExternalPtr`. This allows `#[extendr]`-annotated functions to directly accept `ExternalPtr<MyStruct>` as well as `MyStruct` [[#433]](https://github.com/extendr/extendr/pull/433)
- `Nullable<T>` is now part of `extendr_api::prelude` [[#446]](https://github.com/extendr/extendr/pull/446)
- Bump the Rust edition from 2018 to 2021 [[#458]](https://github.com/extendr/extendr/pull/458)
- When converted to `STRSXP`, strings are now correctly marked as UTF-8 even on non-UTF-8 platforms (i.e., R < 4.2 on Windows), which shouldn't matter for most of the users [[#467]](https://github.com/extendr/extendr/pull/467)

### Fixed

- The R CMD check note "Found non-API calls to R" by moving `use extendr_engine;` inside `test!` macro [[#424]](https://github.com/extendr/extendr/pull/424)
- The clippy lint "this public function might dereference a raw pointer but is not marked `unsafe`" [[#451]](https://github.com/extendr/extendr/pull/451)
- A bug where importing a submodule via `use some_module;` inside the `extendr_module!` macro wasn't working [[#469]](https://github.com/extendr/extendr/pull/469)

## 0.3.0

### Added

- `Function` type that wraps an R function, which can be invoked using the `call()` method. [[#188]](https://github.com/extendr/extendr/pull/188)
- `pairlist!` macro for generating `Pairlist` objects, e.g. for use in function calls. [[#202]](https://github.com/extendr/extendr/pull/202)
- `use_try_from` option for the `extendr` macro, which allows the use of any type that implements `TryInto<Robj>`/`TryFrom<Robj>`, e.g. `#[extendr(use_try_from = true)]`. [[#222]](https://github.com/extendr/extendr/pull/222)
- Support for R version 4.2. [[#235]](https://github.com/extendr/extendr/issues/235)
- `call!` macro, which can be used to call an R function whose name is provided as a string. [[#238]](https://github.com/extendr/extendr/pull/238)
- Large Rust integer types (`u32`, `u64` and `i64`) can now be converted to R's `numeric` type, which can handle large integer values. [[#242]](https://github.com/extendr/extendr/pull/242)
- `TryFrom<Robj>` for a large number of Rust types. [[#249]](https://github.com/extendr/extendr/pull/249), [[#258]](https://github.com/extendr/extendr/pull/258)
- Support for `ALTREP`. [[#250]](https://github.com/extendr/extendr/pull/250), [[#274]](https://github.com/extendr/extendr/pull/274)
- `S4` struct, which wraps an S4 class in R. [[#268]](https://github.com/extendr/extendr/pull/268)
- [**ndarray**] Implemented `TryFrom<&ArrayBase> for Robj`, allowing `extendr`-annotated functions to return Arrays from the `ndarray` crate and have them automatically converted to R arrays. [[#275]](https://github.com/extendr/extendr/pull/275)
- `Rint`, `Rdouble`, `Rbool` and `Rcplx`: `NA`-aware wrappers for scalar elements of R vectors [[#274]](https://github.com/extendr/extendr/pull/274), [[#284]](https://github.com/extendr/extendr/pull/284), [[#301]](https://github.com/extendr/extendr/pull/301), [[#338]](https://github.com/extendr/extendr/pull/338), [[#350]](https://github.com/extendr/extendr/pull/350)
- `Integers`, `Doubles`, `Strings`, `Logicals` and `Complexes`: wrappers for R vectors that deref to slices of the above types (`RInt` etc). [[#274]](https://github.com/extendr/extendr/pull/274), [[#284]](https://github.com/extendr/extendr/pull/284), [[#301]](https://github.com/extendr/extendr/pull/301), [[#338]](https://github.com/extendr/extendr/pull/338), [[#350]](https://github.com/extendr/extendr/pull/350)
- `ExternalPtr`, a wrapper class for creating R objects containing any Rust object. [[#260]](https://github.com/extendr/extendr/pull/260)
- [**graphics**] Support for R graphics and graphics devices. The `graphics` feature flag is disabled by default. [[#279]](https://github.com/extendr/extendr/pull/279), [[#360]](https://github.com/extendr/extendr/pull/360), [[#373]](https://github.com/extendr/extendr/pull/373), [[#379]](https://github.com/extendr/extendr/pull/379), [[#380]](https://github.com/extendr/extendr/pull/380), [[#389]](https://github.com/extendr/extendr/pull/389)
- `Deref` implementation for vector types (Rint/Rfloat/Rbool/Rstr/Robj) to appropriately typed Rust slices. [[#327]](https://github.com/extendr/extendr/pull/327)
- `default` option for `extendr`-annotated functions, allowing them to have default values, e.g. `fn fred(#[default="NULL"] x: Option<i32>) { }`. [[#334]](https://github.com/extendr/extendr/pull/334)
- `r_name` option for `extendr`-annotated functions, allowing the generated R function to have a different name. e.g.

    ```rust
    #[extendr(
        use_try_from = true,
        r_name = "test.rename.rlike",
        mod_name = "test_rename_mymod"
    )]
    fn test_rename() { }
    ```

    [[#335]](https://github.com/extendr/extendr/pull/335)
- `serde::Serialize` implementation for R types. [[#305]](https://github.com/extendr/extendr/pull/305), [[#355]](https://github.com/extendr/extendr/pull/355)
- `Rany` type and the `as_any` conversion method. [[#320]](https://github.com/extendr/extendr/pull/320)
- `std::fmt::Debug` implementation for wrapper types. [[#345]](https://github.com/extendr/extendr/pull/345)
- `#[derive(TryFromRobj)` and `#[derive(IntoRobj)]` which provide an automatic conversion from and to any custom Rust struct and `Robj` [[#347]](https://github.com/extendr/extendr/pull/347)
- `[[` operator that works with Rust classes. Its behavior is identical to that of the `$` operator. [[#359]](https://github.com/extendr/extendr/pull/359)
- `Load` and `Save`, traits that, once implemented, provide the ability to load and save R data in the RDS format. These traits are implemented for all `Robj`. [[#363]](https://github.com/extendr/extendr/pull/363)
- `Dataframe` wrapper struct. [[#393]](https://github.com/extendr/extendr/pull/393)
- `IntoDataFrame` trait, which can be derived to allow arbitrary Rust structs to be converted to rows of a data frame. [[#393]](https://github.com/extendr/extendr/pull/393)

### Changed

- `Strings::elt` now returns an `Rstr`. [[#345]](https://github.com/extendr/extendr/pull/345)
- Renamed `RType` to `Rtype`. [[#345]](https://github.com/extendr/extendr/pull/345)
- Wrapper types now contain `Robj` fields. [[#190]](https://github.com/extendr/extendr/pull/190)
- The `R!` macro now accepts strings that contain R code. This is now the recommended way of using the macro, especially with raw strings e.g.

  ```rust
  R!(r#"
      print("hello")
  "#);
  ```

  [[#203]](https://github.com/extendr/extendr/pull/203)
- Improved error handling for `<&str>::try_from(Robj)`. [[#226]](https://github.com/extendr/extendr/pull/226)
- `SymPair::sym_pair()` now returns `(Option<Robj>, Robj)`. [[#225]](https://github.com/extendr/extendr/pull/225)
- More detailed error messages when converting Rust integer types to R. [[#243]](https://github.com/extendr/extendr/pull/243)
- `Character` is now called `Rstr`. [[#273]](https://github.com/extendr/extendr/pull/273)
- [**ndarray**] Bumped `ndarray` to 0.15.3. Under [RFC 1977](https://github.com/rust-lang/rfcs/pull/1977) this is a "public dependency" change, and therefore can be considered a breaking change, as consumers of `extendr` that use an older version of `ndarray` will no longer be compatible until they also bump `ndarray` to a compatible version. [[#275]](https://github.com/extendr/extendr/pull/275)
- `IsNA` trait has been renamed to `CanBeNA`. [[#288]](https://github.com/extendr/extendr/pull/288)
- `list!` has been rewritten, and now returns a `List` struct. [[#303]](https://github.com/extendr/extendr/pull/303)

### Deprecated

- Calling the `R!` macro with non-string types (e.g. `R!(1)`) is now deprecated. [[#203]](https://github.com/extendr/extendr/pull/203)

### Removed

- `Real`, `Int`, `Bool` and the redundant trait `SliceIter`, which should be replaced with `Rdouble`, `Rint`, and `Rbool` respectively. [[#304]](https://github.com/extendr/extendr/pull/304), [[#338]](https://github.com/extendr/extendr/pull/338)
- `TryFrom` conversions between `Robj` and `HashMap` for consistency. `List::into_hashmap()` and `List::from_hashmap()` should be used instead. [[#254]](https://github.com/extendr/extendr/pull/254)

## extendr 0.2.0

- Added contributing guidelines and code of conduct.

- Made use of ndarray optional.

- Made #[extendr] calls panic and thread safe.

- Added NA handling to the #[extendr] macro.

- Added a separate extendr-engine crate that is needed when calling R from Rust.

- Wrapper classes for pairlists, environment, raw, symbols and others.

- More iterator support.

- Operators index, slice, dollar, double_colon, +, -, * and /`.

- Debug printing support expanded to use wrappers.

- Conversion of Robj to wrapper types.

- Multithreaded support - allows multithreaded testing using a recursive spinlock.

- Bool type extended and implemented using TRUE, FALSE and NA_BOOLEAN.

- Optional parameters to support NA handing.

- Errors thrown if input parameters without Option are NA.

- Harmonising of function names into integer, real, logical, symbol, raw, list, pairlist and env.

- Refactored robj code into several source files.

- Many functions updated to use generic types.

- R! macro for executing R source code.

- call! macro to call R code.

- sym! macro to generate symbols.

- Simplification of vector generation using collect_robj and ToVectorValue.

- Added array types `[1, 2, 3]` as `Robj::from` targets.

- Macros now mostly return errors.

## extendr 0.1.10

- Fix build on Windows and MacOS.<|MERGE_RESOLUTION|>--- conflicted
+++ resolved
@@ -4,12 +4,9 @@
 
 ### Added
 
-<<<<<<< HEAD
 - It is now possible to provide your own `Error`-type in custom `TryFrom<Robj>`/
 `TryFrom<&Robj>` calls. [[#977]](https://github.com/extendr/extendr/pull/977)
-=======
 - Implements ToVectorValue for `Rstr` enabling the creating of character matrices
->>>>>>> 07e2a1ee
 - Added `#[extendr(invisible)]` attribute to allow functions to return invisibly in R [[#946]](https://github.com/extendr/extendr/pull/946)
 - An ignore field attribute to the macro `derive(IntoList)` called `#[into_list(ignore)]` [[#864]](https://github.com/extendr/extendr/pull/864)
 - Added `TryFrom<Robj> for Vec<bool>`—an `Error::MustNotBeNA` is returned if an NA is present [[#864]](https://github.com/extendr/extendr/pull/864)
