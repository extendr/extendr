# Changelog

## [Unreleased]

### Added

- [**either**] `TryFrom<&Robj> for Either<T, R>` and `From<Either<T, R>> for Robj` if `T` and `R` are themselves implement these traits. This unblocks scenarios like accepting any numeric vector from R via `Either<Integers, Doubles>` without extra memory allocation [[#480]](https://github.com/extendr/extendr/pull/480)
- `PartialOrd` trait implementation for `Rfloat`, `Rint` and `Rbool`. `Rfloat` and `Rint` gained `min()` and `max()` methods [[#573]](https://github.com/extendr/extendr/pull/573)

### Fixed

- You can now create `ArrayView1` from `&Robj` as well as `Robj`
    [[#501]](https://github.com/extendr/extendr/pull/501)
<<<<<<< HEAD
- Fixed error when collecting too many objects into `List`, etc.
    [[#540]](https://github.com/extendr/extendr/pull/540)
=======
- Raw literals from Rust can be used for function and argument names. e.g. `fn r#type()` in Rust is converted to `type()` in R.
    [[#531]](https://github.com/extendr/extendr/pull/531)
- Fix memory leaks on errors and panics
    [[#555]](https://github.com/extendr/extendr/pull/555)
>>>>>>> b9138ee5

## 0.4.0

### Added

- Support for setting the default value of arguments to struct methods, using `#[default = "..."]` [[#436]](https://github.com/extendr/extendr/pull/436)
- [**ndarray**] `TryFrom<&Robj>` for `ArrayView1<T>` and `ArrayView2<T>`, where `T` is `i32`, `f64`, `c64`, `Rint`, `Rfloat`, `Rcplx`, `Rstr`, `Rbool` [[#443]](https://github.com/extendr/extendr/pull/443)
- `Debug` trait implementation for `Rcplx` and `Complexes` [[#444]](https://github.com/extendr/extendr/pull/444)
- `TryFrom<Robj>`, `From<Option<T>>`, `Into<Option<T>>` and their variations for `Nullable<T>` [[#446]](https://github.com/extendr/extendr/pull/446)
- `Nullable<T>::map()` that acts on not null value and propagates `NULL` [[#446]](https://github.com/extendr/extendr/pull/446)
- [**ndarray**] Conversion from owned arrays (ie `ndarray::Array`) into `Robj` [[#450]](https://github.com/extendr/extendr/pull/450)
- [**ndarray**][**docs**] Documentation for the `robj_ndarray` module [[#450]](https://github.com/extendr/extendr/pull/450)
- `Sum` for scalars like `Rint`, `Rfloat` and `Rcplx`, which accept `Iterator<Item = &Rtype>` [[#454]](https://github.com/extendr/extendr/pull/454)
- A new `collect_rarray` method that can be used to collect arbitrary iterables into an R matrix
 [[#466]](https://github.com/extendr/extendr/pull/466)
- [**docs**] Documentation for `RArray::new_matrix()` [[#466]](https://github.com/extendr/extendr/pull/466)

### Changed

- [**docs**] Use bindgen on docs.rs, to ensure newer R features will still be documented [[#426]](https://github.com/extendr/extendr/pull/426)
- Unify the tagging mechanism used to identify Rust types inside `ExternalPtr`. This allows `#[extendr]`-annotated functions to directly accept `ExternalPtr<MyStruct>` as well as `MyStruct` [[#433]](https://github.com/extendr/extendr/pull/433)
- `Nullable<T>` is now part of `extendr_api::prelude` [[#446]](https://github.com/extendr/extendr/pull/446)
- Bump the Rust edition from 2018 to 2021 [[#458]](https://github.com/extendr/extendr/pull/458)
- When converted to `STRSXP`, strings are now correctly marked as UTF-8 even on non-UTF-8 platforms (i.e., R < 4.2 on Windows), which shouldn't matter for most of the users [[#467]](https://github.com/extendr/extendr/pull/467)

### Fixed

- The R CMD check note "Found non-API calls to R" by moving `use extendr_engine;` inside `test!` macro [[#424]](https://github.com/extendr/extendr/pull/424)
- The clippy lint "this public function might dereference a raw pointer but is not marked `unsafe`" [[#451]](https://github.com/extendr/extendr/pull/451)
- A bug where importing a submodule via `use some_module;` inside the `extendr_module!` macro wasn't working [[#469]](https://github.com/extendr/extendr/pull/469)

## 0.3.0

### Added

- `Function` type that wraps an R function, which can be invoked using the `call()` method. [[#188]](https://github.com/extendr/extendr/pull/188)
- `pairlist!` macro for generating `Pairlist` objects, e.g. for use in function calls. [[#202]](https://github.com/extendr/extendr/pull/202)
- `use_try_from` option for the `extendr` macro, which allows the use of any type that implements `TryInto<Robj>`/`TryFrom<Robj>`, e.g. `#[extendr(use_try_from = true)]`. [[#222]](https://github.com/extendr/extendr/pull/222)
- Support for R version 4.2. [[#235]](https://github.com/extendr/extendr/issues/235)
- `call!` macro, which can be used to call an R function whose name is provided as a string. [[#238]](https://github.com/extendr/extendr/pull/238)
- Large Rust integer types (`u32`, `u64` and `i64`) can now be converted to R's `numeric` type, which can handle large integer values. [[#242]](https://github.com/extendr/extendr/pull/242)
- `TryFrom<Robj>` for a large number of Rust types. [[#249]](https://github.com/extendr/extendr/pull/249), [[#258]](https://github.com/extendr/extendr/pull/258)
- Support for `ALTREP`. [[#250]](https://github.com/extendr/extendr/pull/250), [[#274]](https://github.com/extendr/extendr/pull/274)
- `S4` struct, which wraps an S4 class in R. [[#268]](https://github.com/extendr/extendr/pull/268)
- [**ndarray**] Implemented `TryFrom<&ArrayBase> for Robj`, allowing `extendr`-annotated functions to return Arrays from the `ndarray` crate and have them automatically converted to R arrays. [[#275]](https://github.com/extendr/extendr/pull/275)
- `Rint`, `Rdouble`, `Rbool` and `Rcplx`: `NA`-aware wrappers for scalar elements of R vectors [[#274]](https://github.com/extendr/extendr/pull/274), [[#284]](https://github.com/extendr/extendr/pull/284), [[#301]](https://github.com/extendr/extendr/pull/301), [[#338]](https://github.com/extendr/extendr/pull/338), [[#350]](https://github.com/extendr/extendr/pull/350)
- `Integers`, `Doubles`, `Strings`, `Logicals` and `Complexes`: wrappers for R vectors that deref to slices of the above types (`RInt` etc). [[#274]](https://github.com/extendr/extendr/pull/274), [[#284]](https://github.com/extendr/extendr/pull/284), [[#301]](https://github.com/extendr/extendr/pull/301), [[#338]](https://github.com/extendr/extendr/pull/338), [[#350]](https://github.com/extendr/extendr/pull/350)
- `ExternalPtr`, a wrapper class for creating R objects containing any Rust object. [[#260]](https://github.com/extendr/extendr/pull/260)
- [**graphics**] Support for R graphics and graphics devices. The `graphics` feature flag is disabled by default. [[#279]](https://github.com/extendr/extendr/pull/279), [[#360]](https://github.com/extendr/extendr/pull/360), [[#373]](https://github.com/extendr/extendr/pull/373), [[#379]](https://github.com/extendr/extendr/pull/379), [[#380]](https://github.com/extendr/extendr/pull/380), [[#389]](https://github.com/extendr/extendr/pull/389)
- `Deref` implementation for vector types (Rint/Rfloat/Rbool/Rstr/Robj) to appropriately typed Rust slices. [[#327]](https://github.com/extendr/extendr/pull/327)
- `default` option for `extendr`-annotated functions, allowing them to have default values, e.g. `fn fred(#[default="NULL"] x: Option<i32>) { }`. [[#334]](https://github.com/extendr/extendr/pull/334)
- `r_name` option for `extendr`-annotated functions, allowing the generated R function to have a different name. e.g.

    ```rust
    #[extendr(
        use_try_from = true,
        r_name = "test.rename.rlike",
        mod_name = "test_rename_mymod"
    )]
    fn test_rename() { }
    ```

    [[#335]](https://github.com/extendr/extendr/pull/335)
- `serde::Serialize` implementation for R types. [[#305]](https://github.com/extendr/extendr/pull/305), [[#355]](https://github.com/extendr/extendr/pull/355)
- `Rany` type and the `as_any` conversion method. [[#320]](https://github.com/extendr/extendr/pull/320)
- `std::fmt::Debug` implementation for wrapper types. [[#345]](https://github.com/extendr/extendr/pull/345)
- `#[derive(TryFromRobj)` and `#[derive(IntoRobj)]` which provide an automatic conversion from and to any custom Rust struct and `Robj` [[#347]](https://github.com/extendr/extendr/pull/347)
- `[[` operator that works with Rust classes. Its behavior is identical to that of the `$` operator. [[#359]](https://github.com/extendr/extendr/pull/359)
- `Load` and `Save`, traits that, once implemented, provide the ability to load and save R data in the RDS format. These traits are implemented for all `Robj`. [[#363]](https://github.com/extendr/extendr/pull/363)
- `Dataframe` wrapper struct. [[#393]](https://github.com/extendr/extendr/pull/393)
- `IntoDataFrame` trait, which can be derived to allow arbitrary Rust structs to be converted to rows of a data frame. [[#393]](https://github.com/extendr/extendr/pull/393)

### Changed

- `Strings::elt` now returns an `Rstr`. [[#345]](https://github.com/extendr/extendr/pull/345)
- Renamed `RType` to `Rtype`. [[#345]](https://github.com/extendr/extendr/pull/345)
- Wrapper types now contain `Robj` fields. [[#190]](https://github.com/extendr/extendr/pull/190)
- The `R!` macro now accepts strings that contain R code. This is now the recommended way of using the macro, especially with raw strings e.g.

  ```rust
  R!(r#"
      print("hello")
  "#);
  ```

  [[#203]](https://github.com/extendr/extendr/pull/203)
- Improved error handling for `<&str>::try_from(Robj)`. [[#226]](https://github.com/extendr/extendr/pull/226)
- `SymPair::sym_pair()` now returns `(Option<Robj>, Robj)`. [[#225]](https://github.com/extendr/extendr/pull/225)
- More detailed error messages when converting Rust integer types to R. [[#243]](https://github.com/extendr/extendr/pull/243)
- `Character` is now called `Rstr`. [[#273]](https://github.com/extendr/extendr/pull/273)
- [**ndarray**] Bumped `ndarray` to 0.15.3. Under [RFC 1977](https://github.com/rust-lang/rfcs/pull/1977) this is a "public dependency" change, and therefore can be considered a breaking change, as consumers of `extendr` that use an older version of `ndarray` will no longer be compatible until they also bump `ndarray` to a compatible version. [[#275]](https://github.com/extendr/extendr/pull/275)
- `IsNA` trait has been renamed to `CanBeNA`. [[#288]](https://github.com/extendr/extendr/pull/288)
- `list!` has been rewritten, and now returns a `List` struct. [[#303]](https://github.com/extendr/extendr/pull/303)

### Deprecated

- Calling the `R!` macro with non-string types (e.g. `R!(1)`) is now deprecated. [[#203]](https://github.com/extendr/extendr/pull/203)

### Removed

- `Real`, `Int`, `Bool` and the redundant trait `SliceIter`, which should be replaced with `Rdouble`, `Rint`, and `Rbool` respectively. [[#304]](https://github.com/extendr/extendr/pull/304), [[#338]](https://github.com/extendr/extendr/pull/338)
- `TryFrom` conversions between `Robj` and `HashMap` for consistency. `List::into_hashmap()` and `List::from_hashmap()` should be used instead. [[#254]](https://github.com/extendr/extendr/pull/254)

## extendr 0.2.0

- Added contributing guidelines and code of conduct.

- Made use of ndarray optional.

- Made #[extendr] calls panic and thread safe.

- Added NA handling to the #[extendr] macro.

- Added a separate extendr-engine crate that is needed when calling R from Rust.

- Wrapper classes for pairlists, environment, raw, symbols and others.

- More iterator support.

- Operators index, slice, dollar, double_colon, +, -, * and /`.

- Debug printing support expanded to use wrappers.

- Conversion of Robj to wrapper types.

- Multithreaded support - allows multithreaded testing using a recursive spinlock.

- Bool type extended and implemented using TRUE, FALSE and NA_BOOLEAN.

- Optional parameters to support NA handing.

- Errors thrown if input parameters without Option are NA.

- Harmonising of function names into integer, real, logical, symbol, raw, list, pairlist and env.

- Refactored robj code into several source files.

- Many functions updated to use generic types.

- R! macro for executing R source code.

- call! macro to call R code.

- sym! macro to generate symbols.

- Simplification of vector generation using collect_robj and ToVectorValue.

- Added array types `[1, 2, 3]` as `Robj::from` targets.

- Macros now mostly return errors.

## extendr 0.1.10

- Fix build on Windows and MacOS.<|MERGE_RESOLUTION|>--- conflicted
+++ resolved
@@ -11,15 +11,13 @@
 
 - You can now create `ArrayView1` from `&Robj` as well as `Robj`
     [[#501]](https://github.com/extendr/extendr/pull/501)
-<<<<<<< HEAD
-- Fixed error when collecting too many objects into `List`, etc.
-    [[#540]](https://github.com/extendr/extendr/pull/540)
-=======
-- Raw literals from Rust can be used for function and argument names. e.g. `fn r#type()` in Rust is converted to `type()` in R.
+- Raw literals from Rust can be used for function and argument names. e.g.
+    `fn r#type()` in Rust is converted to `type()` in R.
     [[#531]](https://github.com/extendr/extendr/pull/531)
 - Fix memory leaks on errors and panics
     [[#555]](https://github.com/extendr/extendr/pull/555)
->>>>>>> b9138ee5
+- Fixed error when collecting too many objects into `List`, etc.
+    [[#540]](https://github.com/extendr/extendr/pull/540)
 
 ## 0.4.0
 
