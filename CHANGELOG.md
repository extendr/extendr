--- conflicted
+++ resolved
@@ -4,9 +4,6 @@
 
 ### Added
 
-<<<<<<< HEAD
-- Remove `dim` vector from `RArray` and replace with constant generic parameter `const NDIM: usize` in `RArray` [[#898]](https://github.com/extendr/extendr/pull/898)
-=======
 ### Changed
 
 ### Fixed
@@ -15,7 +12,7 @@
 
 ### Added
 
->>>>>>> b9a5af58
+- Remove `dim` vector from `RArray` and replace with constant generic parameter `const NDIM: usize` in `RArray` [[#898]](https://github.com/extendr/extendr/pull/898) 
 - Added implementations for `Index<[usize; 3]>` and `IndexMut<[usize; 3]>` traits in `RMatrix3D` [[#897]](https://github.com/extendr/extendr/pull/897)
 - Type aliases `RMatrix4D` and `RMatrix5D` have been added [[#875]](https://github.com/extendr/extendr/pull/875)
 - `ExternalPtr<T>` and `&ExternalPtr<T>` can now be used as function arguments with appropriate type checking [[#853]](https://github.com/extendr/extendr/pull/853)
