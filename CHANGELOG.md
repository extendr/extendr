# Changelog

## [Unreleased]

### Added

- [**either**] `TryFrom<&Robj> for Either<T, R>` and `From<Either<T, R>> for Robj` if `T` and `R` are themselves implement these traits. This unblocks scenarios like accepting any numeric vector from R via `Either<Integers, Doubles>` without extra memory allocation [[#480]](https://github.com/extendr/extendr/pull/480)
- `PartialOrd` trait implementation for `Rfloat`, `Rint` and `Rbool`. `Rfloat` and `Rint` gained `min()` and `max()` methods [[#573]](https://github.com/extendr/extendr/pull/573)
<<<<<<< HEAD
- Added `[T; N]` conversions to `Robj` [[#594]](https://github.com/extendr/extendr/pull/594/)
=======
- Added `use_rng` option for the `extendr` attribute macro, which enables the use of
random number sampling methods from R, e.g. `#[extendr(use_rng = true)`. [[#476]](https://github.com/extendr/extendr/pull/476)
>>>>>>> e2e56607

### Fixed

- You can now create `ArrayView1` from `&Robj` as well as `Robj`
    [[#501]](https://github.com/extendr/extendr/pull/501)
- Raw literals from Rust can be used for function and argument names. e.g.
    `fn r#type()` in Rust is converted to `type()` in R.
    [[#531]](https://github.com/extendr/extendr/pull/531)
- Fix memory leaks on errors and panics
    [[#555]](https://github.com/extendr/extendr/pull/555)
- Fixed error when collecting too many objects into `List`, etc.
    [[#540]](https://github.com/extendr/extendr/pull/540)

## 0.4.0

### Added

- Support for setting the default value of arguments to struct methods, using `#[default = "..."]` [[#436]](https://github.com/extendr/extendr/pull/436)
- [**ndarray**] `TryFrom<&Robj>` for `ArrayView1<T>` and `ArrayView2<T>`, where `T` is `i32`, `f64`, `c64`, `Rint`, `Rfloat`, `Rcplx`, `Rstr`, `Rbool` [[#443]](https://github.com/extendr/extendr/pull/443)
- `Debug` trait implementation for `Rcplx` and `Complexes` [[#444]](https://github.com/extendr/extendr/pull/444)
- `TryFrom<Robj>`, `From<Option<T>>`, `Into<Option<T>>` and their variations for `Nullable<T>` [[#446]](https://github.com/extendr/extendr/pull/446)
- `Nullable<T>::map()` that acts on not null value and propagates `NULL` [[#446]](https://github.com/extendr/extendr/pull/446)
- [**ndarray**] Conversion from owned arrays (ie `ndarray::Array`) into `Robj` [[#450]](https://github.com/extendr/extendr/pull/450)
- [**ndarray**][**docs**] Documentation for the `robj_ndarray` module [[#450]](https://github.com/extendr/extendr/pull/450)
- `Sum` for scalars like `Rint`, `Rfloat` and `Rcplx`, which accept `Iterator<Item = &Rtype>` [[#454]](https://github.com/extendr/extendr/pull/454)
- A new `collect_rarray` method that can be used to collect arbitrary iterables into an R matrix
 [[#466]](https://github.com/extendr/extendr/pull/466)
- [**docs**] Documentation for `RArray::new_matrix()` [[#466]](https://github.com/extendr/extendr/pull/466)

### Changed

- [**docs**] Use bindgen on docs.rs, to ensure newer R features will still be documented [[#426]](https://github.com/extendr/extendr/pull/426)
- Unify the tagging mechanism used to identify Rust types inside `ExternalPtr`. This allows `#[extendr]`-annotated functions to directly accept `ExternalPtr<MyStruct>` as well as `MyStruct` [[#433]](https://github.com/extendr/extendr/pull/433)
- `Nullable<T>` is now part of `extendr_api::prelude` [[#446]](https://github.com/extendr/extendr/pull/446)
- Bump the Rust edition from 2018 to 2021 [[#458]](https://github.com/extendr/extendr/pull/458)
- When converted to `STRSXP`, strings are now correctly marked as UTF-8 even on non-UTF-8 platforms (i.e., R < 4.2 on Windows), which shouldn't matter for most of the users [[#467]](https://github.com/extendr/extendr/pull/467)

### Fixed

- The R CMD check note "Found non-API calls to R" by moving `use extendr_engine;` inside `test!` macro [[#424]](https://github.com/extendr/extendr/pull/424)
- The clippy lint "this public function might dereference a raw pointer but is not marked `unsafe`" [[#451]](https://github.com/extendr/extendr/pull/451)
- A bug where importing a submodule via `use some_module;` inside the `extendr_module!` macro wasn't working [[#469]](https://github.com/extendr/extendr/pull/469)

## 0.3.0

### Added

- `Function` type that wraps an R function, which can be invoked using the `call()` method. [[#188]](https://github.com/extendr/extendr/pull/188)
- `pairlist!` macro for generating `Pairlist` objects, e.g. for use in function calls. [[#202]](https://github.com/extendr/extendr/pull/202)
- `use_try_from` option for the `extendr` macro, which allows the use of any type that implements `TryInto<Robj>`/`TryFrom<Robj>`, e.g. `#[extendr(use_try_from = true)]`. [[#222]](https://github.com/extendr/extendr/pull/222)
- Support for R version 4.2. [[#235]](https://github.com/extendr/extendr/issues/235)
- `call!` macro, which can be used to call an R function whose name is provided as a string. [[#238]](https://github.com/extendr/extendr/pull/238)
- Large Rust integer types (`u32`, `u64` and `i64`) can now be converted to R's `numeric` type, which can handle large integer values. [[#242]](https://github.com/extendr/extendr/pull/242)
- `TryFrom<Robj>` for a large number of Rust types. [[#249]](https://github.com/extendr/extendr/pull/249), [[#258]](https://github.com/extendr/extendr/pull/258)
- Support for `ALTREP`. [[#250]](https://github.com/extendr/extendr/pull/250), [[#274]](https://github.com/extendr/extendr/pull/274)
- `S4` struct, which wraps an S4 class in R. [[#268]](https://github.com/extendr/extendr/pull/268)
- [**ndarray**] Implemented `TryFrom<&ArrayBase> for Robj`, allowing `extendr`-annotated functions to return Arrays from the `ndarray` crate and have them automatically converted to R arrays. [[#275]](https://github.com/extendr/extendr/pull/275)
- `Rint`, `Rdouble`, `Rbool` and `Rcplx`: `NA`-aware wrappers for scalar elements of R vectors [[#274]](https://github.com/extendr/extendr/pull/274), [[#284]](https://github.com/extendr/extendr/pull/284), [[#301]](https://github.com/extendr/extendr/pull/301), [[#338]](https://github.com/extendr/extendr/pull/338), [[#350]](https://github.com/extendr/extendr/pull/350)
- `Integers`, `Doubles`, `Strings`, `Logicals` and `Complexes`: wrappers for R vectors that deref to slices of the above types (`RInt` etc). [[#274]](https://github.com/extendr/extendr/pull/274), [[#284]](https://github.com/extendr/extendr/pull/284), [[#301]](https://github.com/extendr/extendr/pull/301), [[#338]](https://github.com/extendr/extendr/pull/338), [[#350]](https://github.com/extendr/extendr/pull/350)
- `ExternalPtr`, a wrapper class for creating R objects containing any Rust object. [[#260]](https://github.com/extendr/extendr/pull/260)
- [**graphics**] Support for R graphics and graphics devices. The `graphics` feature flag is disabled by default. [[#279]](https://github.com/extendr/extendr/pull/279), [[#360]](https://github.com/extendr/extendr/pull/360), [[#373]](https://github.com/extendr/extendr/pull/373), [[#379]](https://github.com/extendr/extendr/pull/379), [[#380]](https://github.com/extendr/extendr/pull/380), [[#389]](https://github.com/extendr/extendr/pull/389)
- `Deref` implementation for vector types (Rint/Rfloat/Rbool/Rstr/Robj) to appropriately typed Rust slices. [[#327]](https://github.com/extendr/extendr/pull/327)
- `default` option for `extendr`-annotated functions, allowing them to have default values, e.g. `fn fred(#[default="NULL"] x: Option<i32>) { }`. [[#334]](https://github.com/extendr/extendr/pull/334)
- `r_name` option for `extendr`-annotated functions, allowing the generated R function to have a different name. e.g.

    ```rust
    #[extendr(
        use_try_from = true,
        r_name = "test.rename.rlike",
        mod_name = "test_rename_mymod"
    )]
    fn test_rename() { }
    ```

    [[#335]](https://github.com/extendr/extendr/pull/335)
- `serde::Serialize` implementation for R types. [[#305]](https://github.com/extendr/extendr/pull/305), [[#355]](https://github.com/extendr/extendr/pull/355)
- `Rany` type and the `as_any` conversion method. [[#320]](https://github.com/extendr/extendr/pull/320)
- `std::fmt::Debug` implementation for wrapper types. [[#345]](https://github.com/extendr/extendr/pull/345)
- `#[derive(TryFromRobj)` and `#[derive(IntoRobj)]` which provide an automatic conversion from and to any custom Rust struct and `Robj` [[#347]](https://github.com/extendr/extendr/pull/347)
- `[[` operator that works with Rust classes. Its behavior is identical to that of the `$` operator. [[#359]](https://github.com/extendr/extendr/pull/359)
- `Load` and `Save`, traits that, once implemented, provide the ability to load and save R data in the RDS format. These traits are implemented for all `Robj`. [[#363]](https://github.com/extendr/extendr/pull/363)
- `Dataframe` wrapper struct. [[#393]](https://github.com/extendr/extendr/pull/393)
- `IntoDataFrame` trait, which can be derived to allow arbitrary Rust structs to be converted to rows of a data frame. [[#393]](https://github.com/extendr/extendr/pull/393)

### Changed

- `Strings::elt` now returns an `Rstr`. [[#345]](https://github.com/extendr/extendr/pull/345)
- Renamed `RType` to `Rtype`. [[#345]](https://github.com/extendr/extendr/pull/345)
- Wrapper types now contain `Robj` fields. [[#190]](https://github.com/extendr/extendr/pull/190)
- The `R!` macro now accepts strings that contain R code. This is now the recommended way of using the macro, especially with raw strings e.g.

  ```rust
  R!(r#"
      print("hello")
  "#);
  ```

  [[#203]](https://github.com/extendr/extendr/pull/203)
- Improved error handling for `<&str>::try_from(Robj)`. [[#226]](https://github.com/extendr/extendr/pull/226)
- `SymPair::sym_pair()` now returns `(Option<Robj>, Robj)`. [[#225]](https://github.com/extendr/extendr/pull/225)
- More detailed error messages when converting Rust integer types to R. [[#243]](https://github.com/extendr/extendr/pull/243)
- `Character` is now called `Rstr`. [[#273]](https://github.com/extendr/extendr/pull/273)
- [**ndarray**] Bumped `ndarray` to 0.15.3. Under [RFC 1977](https://github.com/rust-lang/rfcs/pull/1977) this is a "public dependency" change, and therefore can be considered a breaking change, as consumers of `extendr` that use an older version of `ndarray` will no longer be compatible until they also bump `ndarray` to a compatible version. [[#275]](https://github.com/extendr/extendr/pull/275)
- `IsNA` trait has been renamed to `CanBeNA`. [[#288]](https://github.com/extendr/extendr/pull/288)
- `list!` has been rewritten, and now returns a `List` struct. [[#303]](https://github.com/extendr/extendr/pull/303)

### Deprecated

- Calling the `R!` macro with non-string types (e.g. `R!(1)`) is now deprecated. [[#203]](https://github.com/extendr/extendr/pull/203)

### Removed

- `Real`, `Int`, `Bool` and the redundant trait `SliceIter`, which should be replaced with `Rdouble`, `Rint`, and `Rbool` respectively. [[#304]](https://github.com/extendr/extendr/pull/304), [[#338]](https://github.com/extendr/extendr/pull/338)
- `TryFrom` conversions between `Robj` and `HashMap` for consistency. `List::into_hashmap()` and `List::from_hashmap()` should be used instead. [[#254]](https://github.com/extendr/extendr/pull/254)

## extendr 0.2.0

- Added contributing guidelines and code of conduct.

- Made use of ndarray optional.

- Made #[extendr] calls panic and thread safe.

- Added NA handling to the #[extendr] macro.

- Added a separate extendr-engine crate that is needed when calling R from Rust.

- Wrapper classes for pairlists, environment, raw, symbols and others.

- More iterator support.

- Operators index, slice, dollar, double_colon, +, -, * and /`.

- Debug printing support expanded to use wrappers.

- Conversion of Robj to wrapper types.

- Multithreaded support - allows multithreaded testing using a recursive spinlock.

- Bool type extended and implemented using TRUE, FALSE and NA_BOOLEAN.

- Optional parameters to support NA handing.

- Errors thrown if input parameters without Option are NA.

- Harmonising of function names into integer, real, logical, symbol, raw, list, pairlist and env.

- Refactored robj code into several source files.

- Many functions updated to use generic types.

- R! macro for executing R source code.

- call! macro to call R code.

- sym! macro to generate symbols.

- Simplification of vector generation using collect_robj and ToVectorValue.

- Added array types `[1, 2, 3]` as `Robj::from` targets.

- Macros now mostly return errors.

## extendr 0.1.10

- Fix build on Windows and MacOS.<|MERGE_RESOLUTION|>--- conflicted
+++ resolved
@@ -6,12 +6,9 @@
 
 - [**either**] `TryFrom<&Robj> for Either<T, R>` and `From<Either<T, R>> for Robj` if `T` and `R` are themselves implement these traits. This unblocks scenarios like accepting any numeric vector from R via `Either<Integers, Doubles>` without extra memory allocation [[#480]](https://github.com/extendr/extendr/pull/480)
 - `PartialOrd` trait implementation for `Rfloat`, `Rint` and `Rbool`. `Rfloat` and `Rint` gained `min()` and `max()` methods [[#573]](https://github.com/extendr/extendr/pull/573)
-<<<<<<< HEAD
-- Added `[T; N]` conversions to `Robj` [[#594]](https://github.com/extendr/extendr/pull/594/)
-=======
-- Added `use_rng` option for the `extendr` attribute macro, which enables the use of
-random number sampling methods from R, e.g. `#[extendr(use_rng = true)`. [[#476]](https://github.com/extendr/extendr/pull/476)
->>>>>>> e2e56607
+- `use_rng` option for the `extendr` attribute macro, which enables the use of
+random number sampling methods from R, e.g. `#[extendr(use_rng = true)` [[#476]](https://github.com/extendr/extendr/pull/476)
+- `[T; N]` conversions to `Robj` [[#594]](https://github.com/extendr/extendr/pull/594/)
 
 ### Fixed
 
