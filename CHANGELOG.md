--- conflicted
+++ resolved
@@ -4,13 +4,10 @@
 
 ### Added
 
-<<<<<<< HEAD
 - Added `impl Hash for Robj`, such that `Robj` can be used as keys in hashable
   collections (e.g. `std::collection::{HashMap, HashSet, ...}`) [[#992]](https://github.com/extendr/extendr/pull/992)
 - Support for tuple-structs in `IntoList` and `TryFromRobj` [[#985]](https://github.com/extendr/extendr/pull/871)
-=======
 - Support for tuple-structs in `IntoList` and `TryFromList` [[#985]](https://github.com/extendr/extendr/pull/871)
->>>>>>> b1b744b3
 - `Strings`, `Doubles`, `Integers`, `Complexes`, and `Logicals` structs now have associated method `new_with_na()` to construct empty vectors of NA values [[#871]](https://github.com/extendr/extendr/pull/871)
 - It is now possible to provide your own `Error`-type in custom `TryFrom<Robj>`/
 `TryFrom<&Robj>` calls. [[#977]](https://github.com/extendr/extendr/pull/977)
