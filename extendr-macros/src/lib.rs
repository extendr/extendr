--- conflicted
+++ resolved
@@ -61,10 +61,7 @@
 use syn::Token;
 use syn::{
     parse::ParseStream, parse_macro_input, parse_quote, Expr, FnArg, Ident, Item, ItemFn, ItemImpl,
-<<<<<<< HEAD
-=======
     Type,
->>>>>>> f43d2539
 };
 
 mod output_r;
@@ -276,18 +273,11 @@
 }
 
 // Generate wrappers for a specific function.
-<<<<<<< HEAD
-fn generate_wrappers(
-    _opts: &ExtendrOptions,
-    wrappers: &mut Vec<ItemFn>,
-    prefix: &str,
-=======
 fn make_function_wrappers(
     _opts: &ExtendrOptions,
     wrappers: &mut Vec<ItemFn>,
     prefix: &str,
     attrs: &Vec<syn::Attribute>,
->>>>>>> f43d2539
     sig: &syn::Signature,
     self_ty: Option<&syn::Type>,
 ) {
@@ -484,18 +474,6 @@
     let mut wrappers: Vec<ItemFn> = Vec::new();
     for impl_item in &mut item_impl.items {
         if let syn::ImplItem::Method(ref mut method) = impl_item {
-<<<<<<< HEAD
-            method_init_names.push(format_ident!(
-                "{}{}__{}",
-                INIT_PREFIX,
-                self_ty_name,
-                method.sig.ident
-            ));
-            generate_wrappers(
-                &opts,
-                &mut wrappers,
-                prefix.as_str(),
-=======
             method_meta_names.push(format_ident!(
                 "{}{}__{}",
                 META_PREFIX,
@@ -507,7 +485,6 @@
                 &mut wrappers,
                 prefix.as_str(),
                 &method.attrs,
->>>>>>> f43d2539
                 &method.sig,
                 Some(self_ty),
             );
@@ -686,16 +663,6 @@
     let modname_string = modname.to_string();
     let module_init_name = format_ident!("R_init_{}_extendr", modname);
 
-<<<<<<< HEAD
-    let fninitnames = fnnames
-        .iter()
-        .map(|id| format_ident!("{}{}", INIT_PREFIX, id));
-    let implinitnames = implnames
-        .iter()
-        .map(|id| format_ident!("{}{}", INIT_PREFIX, id));
-
-    TokenStream::from(quote! {
-=======
     let module_metadata_name = format_ident!("get_{}_metadata", modname);
     let module_metadata_name_string = module_metadata_name.to_string();
     let wrap_module_metadata_name = format_ident!("{}get_{}_metadata", WRAP_PREFIX, modname);
@@ -764,7 +731,6 @@
             }
         }
 
->>>>>>> f43d2539
         #[no_mangle]
         #[allow(non_snake_case)]
         pub extern "C" fn #module_init_name(info: * mut extendr_api::DllInfo) {
