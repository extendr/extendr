use proc_macro2::Ident;
use quote::{format_ident, quote};
use syn::{parse_quote, punctuated::Punctuated, Expr, FnArg, ItemFn, Token, Type};

pub const META_PREFIX: &str = "meta__";
pub const WRAP_PREFIX: &str = "wrap__";

#[derive(Debug, Default)]
pub struct ExtendrOptions {
    pub use_try_from: bool,
    pub r_name: Option<String>,
    pub mod_name: Option<String>,
    pub use_rng: bool,
}

// Generate wrappers for a specific function.
pub fn make_function_wrappers(
    opts: &ExtendrOptions,
    wrappers: &mut Vec<ItemFn>,
    prefix: &str,
    attrs: &[syn::Attribute],
    sig: &mut syn::Signature,
    self_ty: Option<&syn::Type>,
) {
    let rust_name = sig.ident.clone();

    let r_name_str = if let Some(r_name) = opts.r_name.as_ref() {
        r_name.clone()
    } else {
        sig.ident.to_string()
    };

    let mod_name = if let Some(mod_name) = opts.mod_name.as_ref() {
        format_ident!("{}", mod_name)
    } else {
        sig.ident.clone()
    };

    let mod_name = sanitize_identifier(mod_name);
    let wrap_name = format_ident!("{}{}{}", WRAP_PREFIX, prefix, mod_name);
    let meta_name = format_ident!("{}{}{}", META_PREFIX, prefix, mod_name);

    let rust_name_str = format!("{}", rust_name);
    let c_name_str = format!("{}", mod_name);
    let doc_string = get_doc_string(attrs);
    let return_type_string = get_return_type(sig);

    let inputs = &mut sig.inputs;
    let has_self = matches!(inputs.iter().next(), Some(FnArg::Receiver(_)));

    let call_name = if has_self {
        let is_mut = match inputs.iter().next() {
            Some(FnArg::Receiver(ref reciever)) => reciever.mutability.is_some(),
            _ => false,
        };
        if is_mut {
            // eg. Person::name(&mut self)
            quote! { extendr_api::unwrap_or_throw(
                <&mut #self_ty>::from_robj(&_self_robj)
            ).#rust_name }
        } else {
            // eg. Person::name(&self)
            quote! { extendr_api::unwrap_or_throw(
                <&#self_ty>::from_robj(&_self_robj)
            ).#rust_name }
        }
    } else if let Some(ref self_ty) = &self_ty {
        // eg. Person::new()
        quote! { <#self_ty>::#rust_name }
    } else {
        // eg. aux_func()
        quote! { #rust_name }
    };

    let formal_args: Punctuated<FnArg, Token![,]> = inputs
        .iter()
        .map(|input| translate_formal(input, self_ty))
        .collect();

    let convert_args: Vec<syn::Stmt> = inputs.iter().map(translate_to_robj).collect();

    let actual_args: Punctuated<Expr, Token![,]> = inputs
        .iter()
        .filter_map(|input| translate_actual(opts, input))
        .collect();

    let meta_args: Vec<Expr> = inputs
        .iter_mut()
        .map(|input| translate_meta_arg(input, self_ty))
        .collect();

    // Generate wrappers for rust functions to be called from R.
    // Example:
    // ```
    // #[no_mangle]
    // #[allow(non_snake_case)]
    // pub extern "C" fn wrap__hello() -> extendr_api::SEXP {
    //     unsafe {
    //         use extendr_api::FromRobj;
    //         extendr_api::Robj::from(hello()).get()
    //     }
    // }
    // ```
<<<<<<< HEAD
    let rng_start = opts
        .use_rng
        .then(|| quote!(libR_sys::GetRNGstate();))
        .unwrap_or_default();
    let rng_end = opts
        .use_rng
        .then(|| quote!(libR_sys::PutRNGstate();))
        .unwrap_or_default();
=======
    //
>>>>>>> 0d3c4b57
    wrappers.push(parse_quote!(
        #[no_mangle]
        #[allow(non_snake_case, clippy::not_unsafe_ptr_arg_deref)]
        pub extern "C" fn #wrap_name(#formal_args) -> extendr_api::SEXP {
            use extendr_api::robj::*;
            let wrap_result_state: std::result::Result<
                std::result::Result<Robj, extendr_api::Error>,
                Box<dyn std::any::Any + Send>
            > = unsafe {
                #( #convert_args )*
<<<<<<< HEAD
                #rng_start
                let result = extendr_api::handle_panic(#panic_str, ||
                    extendr_api::Robj::from(#call_name(#actual_args)).get()
                );
                #rng_end
                result
=======
                std::panic::catch_unwind(||-> std::result::Result<Robj, extendr_api::Error> {
                    Ok(extendr_api::Robj::from(#call_name(#actual_args)))
                })
            };
            // any obj created in above unsafe scope, which are not moved into wrap_result_state are now dropped


            match wrap_result_state {
                Ok(Ok(zz)) => {
                    return unsafe { zz.get() };
                }
                // any conversion error bubbled from #actual_args conversions of incomming args from R.
                Ok(Err(conversion_err)) => {
                    let err_string = conversion_err.to_string();
                    drop(conversion_err); // try_from=true errors contain Robj, this must be dropped to not leak
                    extendr_api::throw_r_error(&err_string);
                }
                // any panic (induced by user func code or if user func yields a Result-Err as return value)
                Err(unwind_err) => {
                    drop(unwind_err); //did not notice any difference if dropped or not.
                    // It should be possible to downcast the unwind_err Any type to the error
                    // included in panic. The advantage would be the panic cause could be included
                    // in the R terminal error message and not only via std-err.
                    // but it should be handled in a separate function and not in-lined here.
                    let err_string = format!("user function panicked: {}\0",#r_name_str);
                    // cannot use throw_r_error here for some reason.
                    // handle_panic() exports err string differently than throw_r_error.
                    extendr_api::handle_panic(err_string.as_str(), || panic!());
                }
>>>>>>> 0d3c4b57
            }
            unreachable!("internal extendr error, this should never happen.")
        }
    ));

    // Generate a function to push the metadata for a function.
    wrappers.push(parse_quote!(
        #[allow(non_snake_case)]
        fn #meta_name(metadata: &mut Vec<extendr_api::metadata::Func>) {
            let mut args = vec![
                #( #meta_args, )*
            ];

            metadata.push(extendr_api::metadata::Func {
                doc: #doc_string,
                rust_name: #rust_name_str,
                r_name: #r_name_str,
                mod_name: #c_name_str,
                args: args,
                return_type: #return_type_string,
                func_ptr: #wrap_name as * const u8,
                hidden: false,
            })
        }
    ));
}

// Extract doc strings from attributes.
pub fn get_doc_string(attrs: &[syn::Attribute]) -> String {
    let mut res = String::new();
    for attr in attrs {
        if let Some(id) = attr.path.get_ident() {
            if *id != "doc" {
                continue;
            }

            if let Ok(syn::Meta::NameValue(nv)) = attr.parse_meta() {
                if let syn::Lit::Str(litstr) = nv.lit {
                    if !res.is_empty() {
                        res.push('\n');
                    }
                    res.push_str(&litstr.value());
                }
            }
        }
    }
    res
}

pub fn get_return_type(sig: &syn::Signature) -> String {
    match &sig.output {
        syn::ReturnType::Default => "()".into(),
        syn::ReturnType::Type(_, ref rettype) => type_name(rettype),
    }
}

pub fn mangled_type_name(type_: &Type) -> String {
    let src = quote!( #type_ ).to_string();
    let mut res = String::new();
    for c in src.chars() {
        if c != ' ' {
            if c.is_alphanumeric() {
                res.push(c)
            } else {
                let f = format!("_{:02x}", c as u32);
                res.push_str(&f);
            }
        }
    }
    res
}

// Return a simplified type name that will be meaningful to R. Defaults to a digest.
// For example:
// & Fred -> Fred
// * Fred -> Fred
// && Fred -> Fred
// Fred<'a> -> Fred
// &[i32] -> _hex_hex_hex_hex
//
pub fn type_name(type_: &Type) -> String {
    match type_ {
        Type::Path(syn::TypePath { path, .. }) => {
            if let Some(ident) = path.get_ident() {
                ident.to_string()
            } else if path.segments.len() == 1 {
                let seg = path.segments.clone().into_iter().next().unwrap();
                seg.ident.to_string()
            } else {
                mangled_type_name(type_)
            }
        }
        Type::Group(syn::TypeGroup { elem, .. }) => type_name(elem),
        Type::Reference(syn::TypeReference { elem, .. }) => type_name(elem),
        Type::Paren(syn::TypeParen { elem, .. }) => type_name(elem),
        Type::Ptr(syn::TypePtr { elem, .. }) => type_name(elem),
        _ => mangled_type_name(type_),
    }
}

// Generate a list of arguments for the wrapper. All arguments are SEXP for .Call in R.
pub fn translate_formal(input: &FnArg, self_ty: Option<&syn::Type>) -> FnArg {
    match input {
        // function argument.
        FnArg::Typed(ref pattype) => {
            let pat = &pattype.pat.as_ref();
            parse_quote! { #pat : extendr_api::SEXP }
        }
        // &self
        FnArg::Receiver(ref reciever) => {
            if !reciever.attrs.is_empty() || reciever.reference.is_none() {
                panic!("expected &self or &mut self");
            }
            if self_ty.is_none() {
                panic!("found &self in non-impl function - have you missed the #[extendr] before the impl?");
            }
            parse_quote! { _self : extendr_api::SEXP }
        }
    }
}

// Generate code to make a metadata::Arg.
fn translate_meta_arg(input: &mut FnArg, self_ty: Option<&syn::Type>) -> Expr {
    match input {
        // function argument.
        FnArg::Typed(ref mut pattype) => {
            let pat = pattype.pat.as_ref();
            let ty = pattype.ty.as_ref();
            let name_string = quote! { #pat }.to_string();
            let type_string = type_name(ty);
            let default = if let Some(default) = get_named_lit(&mut pattype.attrs, "default") {
                quote!(Some(#default))
            } else {
                quote!(None)
            };
            parse_quote! {
                extendr_api::metadata::Arg {
                    name: #name_string,
                    arg_type: #type_string,
                    default: #default
                }
            }
        }
        // &self
        FnArg::Receiver(ref reciever) => {
            if !reciever.attrs.is_empty() || reciever.reference.is_none() {
                panic!("expected &self or &mut self");
            }
            if self_ty.is_none() {
                panic!("found &self in non-impl function - have you missed the #[extendr] before the impl?");
            }
            let type_string = type_name(self_ty.unwrap());
            parse_quote! {
                extendr_api::metadata::Arg {
                    name: "self",
                    arg_type: #type_string,
                    default: None
                }
            }
        }
    }
}

/// Convert `SEXP` arguments into `Robj`.
/// This maintains the lifetime of references.
fn translate_to_robj(input: &FnArg) -> syn::Stmt {
    match input {
        FnArg::Typed(ref pattype) => {
            let pat = &pattype.pat.as_ref();
            if let syn::Pat::Ident(ref ident) = pat {
                let varname = format_ident!("_{}_robj", ident.ident);
                parse_quote! { let #varname = extendr_api::new_owned(#pat); }
            } else {
                panic!("expect identifier as arg name")
            }
        }
        FnArg::Receiver(_) => {
            parse_quote! { let mut _self_robj = extendr_api::new_owned(_self); }
        }
    }
}

// Generate actual argument list for the call (ie. a list of conversions).
fn translate_actual(opts: &ExtendrOptions, input: &FnArg) -> Option<Expr> {
    match input {
        FnArg::Typed(ref pattype) => {
            let pat = &pattype.pat.as_ref();
            let ty = &pattype.ty.as_ref();
            if let syn::Pat::Ident(ref ident) = pat {
                let varname = format_ident!("_{}_robj", ident.ident);
                if opts.use_try_from {
                    Some(parse_quote! {
                        #varname.try_into()?
                    })
                } else {
                    Some(parse_quote! { <#ty>::from_robj(&#varname)? })
                }
            } else {
                None
            }
        }
        FnArg::Receiver(_) => {
            // Do not use self explicitly as an actual arg.
            None
        }
    }
}

// Get a single named literal from a list of attributes.
// eg. #[default="xyz"]
// Remove the attribute from the list.
fn get_named_lit(attrs: &mut Vec<syn::Attribute>, name: &str) -> Option<String> {
    let mut new_attrs = Vec::new();
    let mut res = None;
    'f: for a in attrs.drain(0..) {
        if let Ok(syn::Meta::NameValue(nv)) = a.parse_meta() {
            if nv.path.is_ident(name) {
                if let syn::Lit::Str(litstr) = nv.lit {
                    res = Some(litstr.value());
                    continue 'f;
                }
            }
        }
        new_attrs.push(a);
    }
    *attrs = new_attrs;
    res
}

// Remove the raw identifier prefix (`r#`) from an [`Ident`]
// If the `Ident` does not start with the prefix, it is returned as is.
fn sanitize_identifier(ident: Ident) -> Ident {
    static PREFIX: &str = "r#";
    let (ident, span) = (ident.to_string(), ident.span());
    let ident = match ident.strip_prefix(PREFIX) {
        Some(ident) => ident.into(),
        None => ident,
    };

    Ident::new(&ident, span)
}<|MERGE_RESOLUTION|>--- conflicted
+++ resolved
@@ -101,7 +101,6 @@
     //     }
     // }
     // ```
-<<<<<<< HEAD
     let rng_start = opts
         .use_rng
         .then(|| quote!(libR_sys::GetRNGstate();))
@@ -110,34 +109,29 @@
         .use_rng
         .then(|| quote!(libR_sys::PutRNGstate();))
         .unwrap_or_default();
-=======
-    //
->>>>>>> 0d3c4b57
     wrappers.push(parse_quote!(
         #[no_mangle]
         #[allow(non_snake_case, clippy::not_unsafe_ptr_arg_deref)]
         pub extern "C" fn #wrap_name(#formal_args) -> extendr_api::SEXP {
             use extendr_api::robj::*;
+
+            // pull RNG state before evaluation
+            #rng_start
+
             let wrap_result_state: std::result::Result<
                 std::result::Result<Robj, extendr_api::Error>,
                 Box<dyn std::any::Any + Send>
             > = unsafe {
                 #( #convert_args )*
-<<<<<<< HEAD
-                #rng_start
-                let result = extendr_api::handle_panic(#panic_str, ||
-                    extendr_api::Robj::from(#call_name(#actual_args)).get()
-                );
-                #rng_end
-                result
-=======
                 std::panic::catch_unwind(||-> std::result::Result<Robj, extendr_api::Error> {
                     Ok(extendr_api::Robj::from(#call_name(#actual_args)))
                 })
             };
+
+            // return RNG state back to r after evaluation
+            #rng_end
+
             // any obj created in above unsafe scope, which are not moved into wrap_result_state are now dropped
-
-
             match wrap_result_state {
                 Ok(Ok(zz)) => {
                     return unsafe { zz.get() };
@@ -160,7 +154,6 @@
                     // handle_panic() exports err string differently than throw_r_error.
                     extendr_api::handle_panic(err_string.as_str(), || panic!());
                 }
->>>>>>> 0d3c4b57
             }
             unreachable!("internal extendr error, this should never happen.")
         }
