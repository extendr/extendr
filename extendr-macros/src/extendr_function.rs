--- conflicted
+++ resolved
@@ -4,16 +4,12 @@
 use syn::{meta::ParseNestedMeta, ItemFn, Lit, LitBool};
 
 /// Generate bindings for a single function.
-<<<<<<< HEAD
-pub fn extendr_function(mut func: ItemFn, opts: &wrappers::ExtendrOptions) -> TokenStream {
-=======
 pub fn extendr_function(args: Vec<syn::NestedMeta>, mut func: ItemFn) -> TokenStream {
     let mut opts = wrappers::ExtendrOptions::default();
 
     for arg in &args {
         parse_options(&mut opts, arg);
     }
->>>>>>> 78cec799
     let mut wrappers: Vec<ItemFn> = Vec::new();
     wrappers::make_function_wrappers(opts, &mut wrappers, "", &func.attrs, &mut func.sig, None);
 
@@ -24,38 +20,6 @@
     })
 }
 
-<<<<<<< HEAD
-impl wrappers::ExtendrOptions {
-    /// Parse a set of attribute arguments for #[extendr(opts...)]
-    pub fn parse(&mut self, meta: ParseNestedMeta) -> syn::parse::Result<()> {
-        fn help_message() -> ! {
-            panic!("expected #[extendr(use_try_from=bool, r_name=\"name\")]");
-        }
-
-        let value = match meta.value() {
-            Ok(value) => value,
-            Err(_) => help_message(),
-        };
-
-        if meta.path.is_ident("use_try_from") {
-            if let Ok(LitBool { value, .. }) = value.parse() {
-                self.use_try_from = value;
-                Ok(())
-            } else {
-                help_message();
-            }
-        } else if meta.path.is_ident("r_name") {
-            if let Ok(Lit::Str(litstr)) = value.parse() {
-                self.r_name = Some(litstr.value());
-                Ok(())
-            } else {
-                help_message();
-            }
-        } else if meta.path.is_ident("mod_name") {
-            if let Ok(Lit::Str(litstr)) = value.parse() {
-                self.mod_name = Some(litstr.value());
-                Ok(())
-=======
 /// Parse a set of attribute arguments for `#[extendr(opts...)]`
 ///
 /// Supported options:
@@ -101,7 +65,20 @@
                 } else {
                     help_message();
                 }
->>>>>>> 78cec799
+            } else {
+                help_message();
+            }
+        } else if meta.path.is_ident("r_name") {
+            if let Ok(Lit::Str(litstr)) = value.parse() {
+                self.r_name = Some(litstr.value());
+                Ok(())
+            } else {
+                help_message();
+            }
+        } else if meta.path.is_ident("mod_name") {
+            if let Ok(Lit::Str(litstr)) = value.parse() {
+                self.mod_name = Some(litstr.value());
+                Ok(())
             } else {
                 help_message();
             }
