--- conflicted
+++ resolved
@@ -13,12 +13,9 @@
 
 [dependencies]
 proc-macro2 = { version = "1.0" }
-<<<<<<< HEAD
 lazy_static = "1.5"
-=======
 quote = "1.0"
 syn = { version = "=2.0.106", features = ["extra-traits", "full"] }
->>>>>>> fd299b76
 
 [dev-dependencies]
 extendr-api = { path = "../extendr-api" }
