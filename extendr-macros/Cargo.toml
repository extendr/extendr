[package]
name = "extendr-macros"
version.workspace = true
authors.workspace = true
edition.workspace = true
rust-version.workspace = true
description = "Generate bindings from R to Rust."
repository.workspace = true
license.workspace = true

[lib]
proc-macro = true

[dependencies]
<<<<<<< HEAD
proc-macro2 = { version = "1.0" }
lazy_static = "1.5"
quote = "=1.0.40"
syn = { version = "=2.0.106", features = ["extra-traits", "full"] }
=======
proc-macro2 = { version = "1.0.103" }
lazy_static = "1.5.0"
quote = "1.0.42"
syn = { version = "2.0.109", features = ["extra-traits", "full"] }
>>>>>>> 5535fb56

[dev-dependencies]
extendr-api = { path = "../extendr-api" }
extendr-engine = { path = "../extendr-engine" }
extendr-ffi = { workspace = true }
trybuild = "1.0.113"<|MERGE_RESOLUTION|>--- conflicted
+++ resolved
@@ -12,17 +12,10 @@
 proc-macro = true
 
 [dependencies]
-<<<<<<< HEAD
-proc-macro2 = { version = "1.0" }
-lazy_static = "1.5"
-quote = "=1.0.40"
-syn = { version = "=2.0.106", features = ["extra-traits", "full"] }
-=======
 proc-macro2 = { version = "1.0.103" }
 lazy_static = "1.5.0"
 quote = "1.0.42"
 syn = { version = "2.0.109", features = ["extra-traits", "full"] }
->>>>>>> 5535fb56
 
 [dev-dependencies]
 extendr-api = { path = "../extendr-api" }
