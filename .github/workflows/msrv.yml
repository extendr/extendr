name: Check MSRV
on:
  workflow_call:
  workflow_dispatch:
  push:
    branches:
      - master
    paths:
      - "**.rs"
      - "**/Cargo.toml"
  pull_request:
    branches:
      - master
    paths:
      - "**.rs"
      - "**/Cargo.toml"

permissions:
  contents: read

jobs:
  test-min-rust-version:
    defaults:
      run:
        shell: pwsh
    runs-on: ubuntu-latest
    steps:
<<<<<<< HEAD
      - uses: actions/checkout@v4
      - name: Installing `cargo-msrv`
        run: |
          . ./ci-cargo.ps1
          ci-cargo install cargo-msrv
=======
      - uses: actions/checkout@v5

      - uses: baptiste0928/cargo-install@v3
        with:
          crate: cargo-msrv
>>>>>>> fd299b76

      # Default R installation has been removed from OS image starting with 24.04
      # https://github.com/actions/runner-images/issues/10636
      - name: Set up R
        uses: r-lib/actions/setup-r@v2
        with:
          r-version: "release"

      # Use caches for faster compilation
      - name: Cache Rust dependencies
        uses: Swatinem/rust-cache@v2

      - name: Setup sccache
        uses: mozilla-actions/sccache-action@v0.0.9

      - name: Configure sccache
        run: |
          echo "SCCACHE_GHA_ENABLED=true" | Out-File -FilePath $env:GITHUB_ENV -Encoding utf8 -Append
          echo "RUSTC_WRAPPER=sccache" | Out-File -FilePath $env:GITHUB_ENV -Encoding utf8 -Append

      - name: Verify minimum rust version of extendr-api
        run: |
          . ./ci-cargo.ps1
          ci-cargo extendr msrv -ActionName "Verify Rust MSRV for extendr-api"
      - name: Verify minimum rust version of extendr-api with full functionality
        run: |
          . ./ci-cargo.ps1
          ci-cargo extendr msrv --features=full-functionality -ActionName "Verify Rust MSRV for extendr-api"<|MERGE_RESOLUTION|>--- conflicted
+++ resolved
@@ -25,19 +25,11 @@
         shell: pwsh
     runs-on: ubuntu-latest
     steps:
-<<<<<<< HEAD
-      - uses: actions/checkout@v4
-      - name: Installing `cargo-msrv`
-        run: |
-          . ./ci-cargo.ps1
-          ci-cargo install cargo-msrv
-=======
       - uses: actions/checkout@v5
 
       - uses: baptiste0928/cargo-install@v3
         with:
           crate: cargo-msrv
->>>>>>> fd299b76
 
       # Default R installation has been removed from OS image starting with 24.04
       # https://github.com/actions/runner-images/issues/10636
