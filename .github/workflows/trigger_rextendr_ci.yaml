name: Trigger rextendr CI

on:
  pull_request:
    types:
      - closed
    branches:
<<<<<<< HEAD
      - master
=======
      - main

>>>>>>> fd299b76
jobs:
  dispatch-to-rextendr:
    if: github.event.pull_request.merged == true
    runs-on: ubuntu-latest
    steps:
      - name: Trigger rextendr test workflow
        uses: peter-evans/repository-dispatch@v3
        with:
          token: ${{ secrets.GITHUB_TOKEN }}
          repository: extendr/rextendr
          event-type: extendr-pr-merged<|MERGE_RESOLUTION|>--- conflicted
+++ resolved
@@ -5,12 +5,8 @@
     types:
       - closed
     branches:
-<<<<<<< HEAD
-      - master
-=======
       - main
 
->>>>>>> fd299b76
 jobs:
   dispatch-to-rextendr:
     if: github.event.pull_request.merged == true
