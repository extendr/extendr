--- conflicted
+++ resolved
@@ -434,13 +434,9 @@
             ci-cargo +$toolchain test graphics_tests:: --manifest-path extendr-api/Cargo.toml --features tests-graphics $(if($target -ne 'default') {"--target=$target"} ) $env:EXTRA_ARGS '--' --nocapture --test-threads=1 -ActionName "Test extendr-api \w graphics for $target target"
 
             ci-cargo +$toolchain test --manifest-path extendr-api/Cargo.toml --features tests-minimal $(if($target -ne 'default') {"--target=$target"} ) $env:EXTRA_ARGS '--' --nocapture -ActionName "Test extendr-api \w tests-minimal for $target target"
-<<<<<<< HEAD
             ci-cargo +$toolchain test --manifest-path extendr-api/Cargo.toml --features tests-minimal,return_list $(if($target -ne 'default') {"--target=$target"} ) $env:EXTRA_ARGS '--' --nocapture -ActionName "Test extendr-api \w tests-minimal for $target target with `return_list` feature"
             ci-cargo +$toolchain test --manifest-path extendr-api/Cargo.toml --features tests-minimal,return_condition $(if($target -ne 'default') {"--target=$target"} ) $env:EXTRA_ARGS '--' --nocapture -ActionName "Test extendr-api \w tests-minimal for $target target with `return_condition` feature"
                       
-=======
-          
->>>>>>> f035edf5
             ci-cargo +$toolchain test --manifest-path extendr-macros/Cargo.toml  $(if($target -ne 'default') {"--target=$target"} ) $env:EXTRA_ARGS '--' --nocapture -ActionName "Test extendr-macros for $target target"
           
           }
