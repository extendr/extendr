--- conflicted
+++ resolved
@@ -61,13 +61,8 @@
         shell: pwsh
 
     steps:
-<<<<<<< HEAD
-      - uses: actions/checkout@v3
-
-=======
       - uses: actions/checkout@v4
       
->>>>>>> ba8336f4
       - name: Set up Rust
         uses: dtolnay/rust-toolchain@master
         with:
