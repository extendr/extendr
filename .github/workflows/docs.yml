name: Documents

on:
  # Runs on pushes targeting the default branch
  push:
    branches: ["master"]

  # Allows you to run this workflow manually from the Actions tab
  workflow_dispatch:

# Sets permissions of the GITHUB_TOKEN to allow deployment to GitHub Pages
permissions:
  contents: read
  pages: write
  id-token: write

# Allow one concurrent deployment
concurrency:
  group: "pages"
  cancel-in-progress: true

jobs:
  # Single deploy job since we're just deploying
  deploy:
    environment:
      name: github-pages
      url: ${{ steps.deployment.outputs.page_url }}
    runs-on: ubuntu-latest
    steps:
      - name: Checkout
        uses: actions/checkout@v3

      - uses: dtolnay/rust-toolchain@master
        with:
          toolchain: nightly
<<<<<<< HEAD

=======
>>>>>>> 18ac8589
      - name: Docs
        run: cargo doc --workspace --no-deps --all-features
        env:
          RUSTDOCFLAGS: "--enable-index-page -Zunstable-options"
<<<<<<< HEAD

      - name: Setup Pages
        uses: actions/configure-pages@v3

      - name: Upload artifact
        uses: actions/upload-pages-artifact@v1
=======
      - name: Deploy
        uses: peaceiris/actions-gh-pages@v3
>>>>>>> 18ac8589
        with:
          path: './target/doc'

      - name: Deploy to GitHub Pages
        id: deployment
        uses: actions/deploy-pages@v1<|MERGE_RESOLUTION|>--- conflicted
+++ resolved
@@ -33,25 +33,16 @@
       - uses: dtolnay/rust-toolchain@master
         with:
           toolchain: nightly
-<<<<<<< HEAD
-
-=======
->>>>>>> 18ac8589
       - name: Docs
         run: cargo doc --workspace --no-deps --all-features
         env:
           RUSTDOCFLAGS: "--enable-index-page -Zunstable-options"
-<<<<<<< HEAD
 
       - name: Setup Pages
         uses: actions/configure-pages@v3
 
       - name: Upload artifact
         uses: actions/upload-pages-artifact@v1
-=======
-      - name: Deploy
-        uses: peaceiris/actions-gh-pages@v3
->>>>>>> 18ac8589
         with:
           path: './target/doc'
 
